"""
analyze_from_yaml.jl

Complete bifurcation analysis from YAML configuration.
Self-contained with all dependencies from the project.

Usage:
    julia --project=. scripts/analyze_from_yaml.jl configs/example_sweep.yaml
    julia --project=. scripts/analyze_from_yaml.jl --all  # Process all configs
"""

#═══════════════════════════════════════════════════════════════════════════
# IMPORTS - Only system dependencies
#═══════════════════════════════════════════════════════════════════════════

using Pkg
Pkg.activate(".")

using LinearAlgebra
using Statistics
using DifferentialEquations
using FFTW
using StatsBase
using Logging
using Printf
using Dates
using Base.Threads

# Import only the simulation submodules we need (without triggering BifurcationKit)
module BeliefAnalysisCore
    include(joinpath(@__DIR__, "..", "src", "Utils.jl"))
    include(joinpath(@__DIR__, "..", "src", "Types.jl"))
    include(joinpath(@__DIR__, "..", "src", "Hazard.jl"))
    include(joinpath(@__DIR__, "..", "src", "Model.jl"))
    include(joinpath(@__DIR__, "..", "src", "Stats.jl"))
end

using .BeliefAnalysisCore.Types: Params, StepHazard, LogisticHazard
using .BeliefAnalysisCore.Stats: estimate_Vstar, estimate_g, critical_kappa

# Import simulation toolkit for estimating V*, g, and κ*
using BeliefSim
using BeliefSim.Types: Params, StepHazard, LogisticHazard
using BeliefSim.Stats: estimate_Vstar, estimate_g, critical_kappa

# Load YAML
try
    using YAML
catch
    @info "Installing YAML.jl..."
    Pkg.add("YAML")
    using YAML
end

# Load plotting backend
try
    using CairoMakie
    using ColorSchemes
catch e
    @error "CairoMakie not available. Install with: Pkg.add(\"CairoMakie\")"
    exit(1)
end

# Load bifurcation modules
include(joinpath(@__DIR__, "..", "src", "bifurcation", "model_interface.jl"))
include(joinpath(@__DIR__, "..", "src", "bifurcation", "plotting_cairo.jl"))

using .ModelInterface
using .PlottingCairo

#═══════════════════════════════════════════════════════════════════════════
# YAML CONFIGURATION LOADER
#═══════════════════════════════════════════════════════════════════════════

"""
Load and validate YAML configuration
"""
function load_yaml_config(filepath::String)
    if !isfile(filepath)
        throw(ArgumentError("Config file not found: $filepath"))
    end
    
    cfg = YAML.load_file(filepath)
    
    # Validate required fields
    required_fields = ["params", "N", "T", "dt", "output_dir"]
    for field in required_fields
        if !haskey(cfg, field)
            throw(ArgumentError("Missing required field: $field"))
        end
    end
    
    # Extract and validate parameters
    params = cfg["params"]
    required_params = ["lambda", "sigma", "theta", "c0", "hazard"]
    for param in required_params
        if !haskey(params, param)
            throw(ArgumentError("Missing required parameter: $param"))
        end
    end
    
    return cfg
end

"""
Convert YAML parameters to ModelInterface format
"""
function yaml_to_model_params(cfg::Dict)
    params = cfg["params"]

    # Extract core parameters
    λ = Float64(params["lambda"])
    σ = Float64(params["sigma"])
    Θ = Float64(params["theta"])
    c0 = Float64(params["c0"])

    hazard_cfg = params["hazard"]
    hazard = begin
        kind = lowercase(String(hazard_cfg["kind"]))
        if kind == "step"
            StepHazard(Float64(hazard_cfg["nu0"]))
        elseif kind == "logistic"
            LogisticHazard(Float64(hazard_cfg["numax"]), Float64(hazard_cfg["beta"]))
        else
            error("Unsupported hazard kind: $(hazard_cfg["kind"]) — use 'step' or 'logistic'.")
        end
    end

    seed = get(cfg, "seed", 0)
    N = cfg["N"]
    T = cfg["T"]
    dt = cfg["dt"]
    burn_in = cfg["burn_in"]

    p_sim = Params(; λ=λ, σ=σ, Θ=Θ, c0=c0, hazard=hazard)

    @info "  Estimating stationary dispersion V* via Monte Carlo" N=N T=T dt=dt burn_in=burn_in seed=seed
    Vstar = estimate_Vstar(p_sim; N=N, T=T, dt=dt, burn_in=burn_in, seed=seed)

    @info "  Estimating odd-mode decay g at κ=0"
    g_est = estimate_g(p_sim;
                       N=max(N, 20_000),
                       T=min(max(T, 40.0), 120.0),
                       dt=min(dt, 0.01),
                       seed=seed)

    κ_star = critical_kappa(p_sim; Vstar=Vstar, g=g_est, N=N, T=T, dt=dt, burn_in=burn_in, seed=seed)

<<<<<<< HEAD
    # Calibrate cubic nonlinearity so that |u₁-u₂|/2 ≈ √((κ-κ*)/κ*) for κ > κ*
    σ_sq = max(σ^2, eps())
    prefactor = (2 * λ * Vstar) / σ_sq
    β = prefactor * max(κ_star, eps())
=======
    # Normalize cubic term so that polarization amplitude ~ sqrt(κ - κ*) scaled by V*
    β = 1.0 / max(Vstar, eps())
>>>>>>> 7a0c3817
    p_model = (
        λ=λ,
        σ=σ,
        Θ=Θ,
        c0=c0,
        Vstar=Vstar,
        g=g_est,
        beta=β,
        kappa=0.0,
        kstar=κ_star,
        seed=seed,
    )

    meta = (
        params=p_sim,
        hazard=hazard,
        Vstar=Vstar,
        g=g_est,
        κ_star=κ_star,
    )

    return p_model, meta
end

#═══════════════════════════════════════════════════════════════════════════
# UTILITY FUNCTIONS
#═══════════════════════════════════════════════════════════════════════════

"""
Compute autocorrelation function
"""
function autocorrelation(x::Vector{Float64}, max_lag::Int)
    n = length(x)
    x_centered = x .- mean(x)
    
    acf = zeros(max_lag + 1)
    c0 = sum(x_centered.^2) / n
    
    if c0 < 1e-12
        return acf
    end
    
    for lag in 0:max_lag
        if lag == 0
            acf[1] = 1.0
        else
            c_lag = sum(x_centered[1:n-lag] .* x_centered[lag+1:n]) / n
            acf[lag+1] = c_lag / c0
        end
    end
    
    return acf
end

"""
Compute power spectral density
"""
function compute_psd(x::Vector{Float64}, dt::Float64)
    n = length(x)
    x_centered = x .- mean(x)
    
    # Apply Hanning window
    window = 0.5 .- 0.5 .* cos.(2π .* (0:n-1) ./ (n-1))
    x_windowed = x_centered .* window
    
    # Compute FFT
    X = fft(x_windowed)
    psd = abs2.(X) ./ n
    freqs = fftfreq(n, 1/dt)
    
    # Keep only positive frequencies
    pos_idx = freqs .>= 0
    
    return freqs[pos_idx], psd[pos_idx]
end

"""
Order parameter for polarization: half the difference between the two agents.
Falls back to mean if dimensionality ≠ 2.
"""
polarization_coordinate(u::AbstractVector) = length(u) == 2 ? 0.5 * (u[1] - u[2]) : mean(u)

polarization_amplitude(u::AbstractVector) = abs(polarization_coordinate(u))

"""
Classify attractor by running trajectory
"""
function classify_attractor(u0::Vector{Float64}, p; tmax=500.0)
    function ode!(du, u, p, t)
        F = ModelInterface.f(u, p)
        du .= F
    end

    prob = ODEProblem(ode!, u0, (0.0, tmax), p)

    try
        sol = solve(prob, Tsit5(); reltol=1e-6, abstol=1e-6)
        u_final = sol.u[end]
        pol_final = polarization_coordinate(u_final)

<<<<<<< HEAD
        amp_ref = ModelInterface.polarization_amplitude(p)
        tol = amp_ref > 0 ? max(0.02, 0.1 * amp_ref) : 0.02

        if abs(pol_final) < tol
            return 0  # Consensus
        elseif pol_final > tol
            return 1  # Positive polarization
        elseif pol_final < -tol
=======
        if abs(pol_final) < 0.05
            return 0  # Consensus
        elseif pol_final > 0.05
            return 1  # Positive polarization
        elseif pol_final < -0.05
>>>>>>> 7a0c3817
            return -1  # Negative polarization
        else
            return 0
        end
    catch
        return NaN
    end
end

"""
Compute Lyapunov exponent
"""
function compute_lyapunov(f::Function, jac::Function, u0::Vector{Float64}, p;
                         tmax=1000.0, dt=0.1)
    n = length(u0)
    u = copy(u0)
    w = randn(n)
    w ./= norm(w)
    
    λ_sum = 0.0
    n_steps = 0
    
    t = 0.0
    while t < tmax
        J = jac(u, p)
        F = f(u, p)
        
        u .+= F .* dt
        w .+= (J * w) .* dt
        
        w_norm = norm(w)
        if w_norm > 1e-12
            λ_sum += log(w_norm)
            w ./= w_norm
        end
        
        t += dt
        n_steps += 1
    end
    
    return n_steps > 0 ? λ_sum / (n_steps * dt) : 0.0
end

"""
Pre-compute equilibrium diagnostics across a κ-grid.
Returns consensus stability and polarized branch information for plotting.
"""
function equilibrium_diagnostics(κ_values::AbstractVector{<:Real}, p_base)
    κ_vec = collect(float.(κ_values))
    n = length(κ_vec)

    consensus_max = Vector{Float64}(undef, n)
    consensus_imag = Vector{Float64}(undef, n)
    polarized_amp = zeros(Float64, n)
    polarized_exists = falses(n)
    polarized_max = fill(NaN, n)
    polarized_imag = fill(NaN, n)

    for (i, κ) in enumerate(κ_vec)
        p = ModelInterface.kappa_set(p_base, κ)

        J_cons = ModelInterface.jacobian(zeros(2), p)
        eig_cons = eigvals(J_cons)
        consensus_max[i] = maximum(real.(eig_cons))
        consensus_imag[i] = maximum(abs.(imag.(eig_cons)))

        amp = ModelInterface.polarization_amplitude(p)
        if amp > 0
            polarized_exists[i] = true
            polarized_amp[i] = amp
            u_pol = [amp, -amp]
            eig_pol = eigvals(ModelInterface.jacobian(u_pol, p))
            polarized_max[i] = maximum(real.(eig_pol))
            polarized_imag[i] = maximum(abs.(imag.(eig_pol)))
        end
    end

    return (; κ=κ_vec,
            consensus_max=consensus_max,
            consensus_imag=consensus_imag,
            polarized_amp=polarized_amp,
            polarized_exists=polarized_exists,
            polarized_max=polarized_max,
            polarized_imag=polarized_imag)
end

#═══════════════════════════════════════════════════════════════════════════
# PLOTTING FUNCTIONS
#═══════════════════════════════════════════════════════════════════════════

"""
Plot 1: Extended bifurcation diagram
"""
function plot_bifurcation(κ_range, p_base)
    @info "  Computing bifurcation diagram..."

    κ_vals = collect(κ_range)
    diag = equilibrium_diagnostics(κ_vals, p_base)
    κ_star = getproperty(p_base, :kstar)

    fig = Figure(size=(1400, 1000))
<<<<<<< HEAD

    consensus_mean = zeros(length(κ_vals))
    stable_consensus = diag.consensus_max .< 0

    polarized_mask = diag.polarized_exists .& (.!isnan.(diag.polarized_max))
    stable_polarized = polarized_mask .& (diag.polarized_max .< 0)

=======
    
    # Extract data
    u1_eq = [u[1] for u in branch.equilibria]
    u2_eq = [u[2] for u in branch.equilibria]
    mean_eq = (u1_eq .+ u2_eq) ./ 2
    polarization = 0.5 .* abs.(u1_eq .- u2_eq)
    
    stable_mask = [all(real.(λs) .< 0) for λs in branch.eigenvalues]
    max_real_eig = [maximum(real.(λs)) for λs in branch.eigenvalues]
    imag_parts = [maximum(abs.(imag.(λs))) for λs in branch.eigenvalues]
    
>>>>>>> 7a0c3817
    # Panel 1: Mean equilibrium
    ax1 = Axis(fig[1, 1:2];
              xlabel="Coupling strength κ",
              ylabel="Mean belief ⟨u⟩",
              title="Bifurcation Diagram: Consensus → Polarization")

    if any(stable_consensus)
        lines!(ax1, κ_vals[stable_consensus], consensus_mean[stable_consensus];
              linewidth=3, color=:blue, label="Consensus (stable)")
    end
    if any(.!stable_consensus)
        lines!(ax1, κ_vals[.!stable_consensus], consensus_mean[.!stable_consensus];
              linewidth=3, color=:red, linestyle=:dash, label="Consensus (unstable)")
    end

    vlines!(ax1, [κ_star]; color=:green, linestyle=:dash, linewidth=2,
            label="κ* = $(round(κ_star, digits=4))")
    axislegend(ax1, position=:lt)

    # Panel 2: Stability indicator
    ax2 = Axis(fig[2, 1];
              xlabel="κ",
              ylabel="max Re(λ)",
              title="Stability (negative = stable)")

    lines!(ax2, κ_vals, diag.consensus_max; linewidth=2, color=:blue, label="Consensus")
    if any(polarized_mask)
        lines!(ax2, κ_vals[polarized_mask], diag.polarized_max[polarized_mask];
              linewidth=2, color=:orange, label="Polarized")
    end
    hlines!(ax2, [0]; color=:black, linestyle=:dash, linewidth=1.5)
    axislegend(ax2, position=:lt)

    # Panel 3: Oscillation frequency
    ax3 = Axis(fig[2, 2];
              xlabel="κ",
              ylabel="|Im(λ)|",
              title="Oscillation Frequency")

    lines!(ax3, κ_vals, diag.consensus_imag; linewidth=2, color=:blue)
    if any(polarized_mask)
        lines!(ax3, κ_vals[polarized_mask], diag.polarized_imag[polarized_mask];
              linewidth=2, color=:orange)
    end

    # Panel 4: Polarization amplitude
    ax4 = Axis(fig[3, 1:2];
              xlabel="κ",
              ylabel="Polarization |u₁ - u₂|/2",
              title="Opinion Divergence")

    lines!(ax4, κ_vals, zeros(length(κ_vals)); color=:gray70, linewidth=1, linestyle=:dash)
    if any(stable_polarized)
        lines!(ax4, κ_vals[stable_polarized], diag.polarized_amp[stable_polarized];
              linewidth=3, color=:orange, label="Polarized (stable)")
        lines!(ax4, κ_vals[stable_polarized], -diag.polarized_amp[stable_polarized];
              linewidth=3, color=:orange)
    end
    if any(polarized_mask .& (.!stable_polarized))
        mask = polarized_mask .& (.!stable_polarized)
        lines!(ax4, κ_vals[mask], diag.polarized_amp[mask];
              linewidth=3, color=:red, linestyle=:dot, label="Polarized (unstable)")
        lines!(ax4, κ_vals[mask], -diag.polarized_amp[mask];
              linewidth=3, color=:red, linestyle=:dot)
    end

    vlines!(ax4, [κ_star]; color=:green, linestyle=:dash, linewidth=2)
    axislegend(ax4, position=:lt)

    return fig
end

"""
Plot 2: Phase portraits
"""
function plot_phase_portraits(κ_values, p_base)
    @info "  Computing phase portraits..."
    
    n = length(κ_values)
    fig = Figure(size=(1200, 600 * ceil(Int, n/2)))
    
    for (idx, κ) in enumerate(κ_values)
        p = ModelInterface.kappa_set(p_base, κ)
        
        row = div(idx - 1, 2) + 1
        col = mod(idx - 1, 2) + 1
        
        ax = Axis(fig[row, col];
                 xlabel="u₁ (agent 1)",
                 ylabel="u₂ (agent 2)",
                 title="Phase Space: κ = $(round(κ, digits=3))",
                 aspect=DataAspect())
        
        # Vector field
        PlottingCairo.phase_portrait!(ax, ModelInterface.f, p;
                                     lims=(-3, 3, -3, 3),
                                     density=35, alpha=0.25)
        
        # Consensus line
        lines!(ax, [-3, 3], [-3, 3]; 
              color=:gray, linestyle=:dash, linewidth=2)
        
        # Consensus equilibrium
        u_cons = zeros(2)
        eig_cons = eigvals(ModelInterface.jacobian(u_cons, p))
        stable_cons = all(real.(eig_cons) .< 0)
        scatter!(ax, [u_cons[1]], [u_cons[2]];
                color=stable_cons ? :green : :orange,
                markersize=14,
                marker=stable_cons ? :circle : :xcross,
                label=stable_cons ? (idx == 1 ? "Consensus" : nothing)
                                  : (idx == 1 ? "Consensus (unstable)" : nothing))

        # Polarized equilibria
        pol_idx = 0
        for u_pol in ModelInterface.polarized_equilibria(p)
            pol_idx += 1
            eig_pol = eigvals(ModelInterface.jacobian(u_pol, p))
            stable_pol = all(real.(eig_pol) .< 0)
            scatter!(ax, [u_pol[1]], [u_pol[2]];
                    color=stable_pol ? :red : :purple,
                    markersize=14,
                    marker=stable_pol ? :rect : :utriangle,
                    label=stable_pol ? (pol_idx == 1 ? "Polarized" : nothing)
                                     : (pol_idx == 1 ? "Polarized (unstable)" : nothing))
        end
    end

    return fig
end

"""
Plot 3: Basins of attraction
"""
function plot_basins(κ_values, p_base; resolution=50)
    @info "  Computing basins of attraction..."
    
    n = length(κ_values)
    fig = Figure(size=(1400, 700 * ceil(Int, n/2)))
    
    u1_range = range(-3, 3, length=resolution)
    u2_range = range(-3, 3, length=resolution)
    
    for (idx, κ) in enumerate(κ_values)
        p = ModelInterface.kappa_set(p_base, κ)
        
        row = div(idx - 1, 2) + 1
        col = mod(idx - 1, 2) + 1
        
        ax = Axis(fig[row, col];
                 xlabel="Initial u₁",
                 ylabel="Initial u₂",
                 title="Basin: κ=$(round(κ, digits=3))",
                 aspect=DataAspect())
        
        basin_map = zeros(resolution, resolution)
        
        @info "    κ=$κ..."
        Threads.@threads for i in 1:resolution
            for j in 1:resolution
                u0 = [u1_range[i], u2_range[j]]
                basin_map[i, j] = classify_attractor(u0, p; tmax=300.0)
            end
        end
        
        hm = heatmap!(ax, u1_range, u2_range, basin_map';
                     colormap=:RdBu, colorrange=(-1.2, 1.2))
        
        lines!(ax, [-3, 3], [-3, 3]; color=:black, linestyle=:dash, linewidth=1)
        
        if col == 2 || idx == n
            Colorbar(fig[row, col+1], hm; label="Attractor",
                    ticks=([-1, 0, 1], ["Neg.", "Consensus", "Pos."]))
        end
    end
    
    return fig
end

"""
Plot 4: Time series analysis
"""
function plot_timeseries(κ, p_base; u0=[0.5, -0.5], tmax=500.0, dt=0.1)
    @info "  Analyzing time series for κ=$κ..."
    
    p = ModelInterface.kappa_set(p_base, κ)
    
    function ode!(du, u, p, t)
        F = ModelInterface.f(u, p)
        du .= F
    end
    
    prob = ODEProblem(ode!, u0, (0.0, tmax), p)
    sol = solve(prob, Tsit5(); saveat=dt)
    
    t = sol.t
    traj = reduce(hcat, sol.u)
    u1, u2 = traj[1, :], traj[2, :]
    mean_traj = (u1 .+ u2) ./ 2
    pol_traj = 0.5 .* (u1 .- u2)
    
    fig = Figure(size=(1600, 1200))
    
    # Panel 1: Time series
    ax1 = Axis(fig[1, 1:2];
              xlabel="Time", ylabel="Belief",
              title="Evolution: κ=$(round(κ, digits=3))")
    
    lines!(ax1, t, u1; linewidth=1.5, color=:blue, label="Agent 1")
    lines!(ax1, t, u2; linewidth=1.5, color=:red, label="Agent 2")
    lines!(ax1, t, mean_traj; linewidth=2, color=:green, label="Mean")
    hlines!(ax1, [0]; color=:black, linestyle=:dash, linewidth=1)
    axislegend(ax1, position=:rt)
    
    # Panel 2: Polarization
    ax2 = Axis(fig[2, 1]; xlabel="Time", ylabel="|u₁ - u₂|/2",
              title="Polarization")

    polarization = abs.(pol_traj)
    lines!(ax2, t, polarization; linewidth=1.5, color=:purple)
    
    # Panel 3: Distance from origin
    ax3 = Axis(fig[2, 2]; xlabel="Time", ylabel="||u||",
              title="State Magnitude")
    
    distance = sqrt.(u1.^2 .+ u2.^2)
    lines!(ax3, t, distance; linewidth=1.5, color=:green)
    
    # Panel 4: Autocorrelation
    ax4 = Axis(fig[3, 1]; xlabel="Lag", ylabel="ACF",
              title="Autocorrelation")
    
    max_lag = min(500, length(pol_traj) ÷ 4)
    acf = autocorrelation(pol_traj, max_lag)
    lines!(ax4, (0:max_lag) .* dt, acf; linewidth=2, color=:blue)
    hlines!(ax4, [0]; color=:black, linestyle=:dash, linewidth=1)
    
    # Panel 5: Power spectrum
    ax5 = Axis(fig[3, 2]; xlabel="Frequency", ylabel="Power",
              title="Spectrum", xscale=log10, yscale=log10)
    
    freqs, psd = compute_psd(pol_traj, dt)
    valid = (freqs .> 0) .& (psd .> 1e-12)
    lines!(ax5, freqs[valid], psd[valid]; linewidth=2, color=:blue)
    
    # Panel 6: Phase space
    ax6 = Axis(fig[4, 1:2]; xlabel="u₁", ylabel="u₂",
              title="Phase Trajectory", aspect=DataAspect())
    
    stride = max(1, length(u1) ÷ 2000)
    u1_plot = u1[1:stride:end]
    u2_plot = u2[1:stride:end]
    
    n_seg = length(u1_plot) - 1
    colors = range(colorant"blue", colorant"red", length=n_seg)
    
    for i in 1:n_seg
        lines!(ax6, u1_plot[i:i+1], u2_plot[i:i+1];
              linewidth=1.5, color=colors[i])
    end
    
    lines!(ax6, [-3, 3], [-3, 3]; color=:gray, linestyle=:dash, linewidth=1)
    scatter!(ax6, [u1[1]], [u2[1]]; color=:blue, markersize=15, label="Start")
    scatter!(ax6, [u1[end]], [u2[end]]; color=:red, markersize=15, label="End")
    axislegend(ax6, position=:lt)
    
    return fig
end

"""
Plot 5: Return maps
"""
function plot_return_maps(κ_values, p_base)
    @info "  Computing return maps..."
    
    n_κ = length(κ_values)
    fig = Figure(size=(1600, 1200))
    
    scenarios = [
        (u0=[1.0, -1.0], tmax=800.0, name="Polarized"),
        (u0=[0.1, 0.1], tmax=800.0, name="Consensus"),
        (u0=[2.0, -2.0], tmax=800.0, name="Extreme")
    ]
    
    dt = 0.1
    delay = 20
    
    for (κ_idx, κ) in enumerate(κ_values)
        p = ModelInterface.kappa_set(p_base, κ)
        
        for (s_idx, scen) in enumerate(scenarios)
            function ode!(du, u, p, t)
                F = ModelInterface.f(u, p)
                du .= F
            end
            
            prob = ODEProblem(ode!, scen.u0, (0.0, scen.tmax), p)
            sol = solve(prob, Tsit5(); saveat=dt)
            
            traj = reduce(hcat, sol.u)
            u1 = traj[1, :]
            
            ax = Axis(fig[κ_idx, s_idx];
                     xlabel="u₁(t)", ylabel="u₁(t+τ)",
                     title="κ=$(round(κ, digits=2)) - $(scen.name)",
                     aspect=DataAspect())
            
            if var(u1) < 1e-6
                eq = mean(u1)
                scatter!(ax, [eq], [eq]; markersize=20, color=:red, marker=:xcross)
                padding = 0.5
                lims = (eq - padding, eq + padding)
                xlims!(ax, lims)
                ylims!(ax, lims)
            else
                x_vals = u1[1:end-delay]
                y_vals = u1[delay+1:end]
                
                scatter!(ax, x_vals, y_vals; markersize=2, alpha=0.3, color=:blue)
                
                all_vals = [x_vals; y_vals]
                lims = extrema(all_vals)
                padding = 0.1 * (lims[2] - lims[1])
                plot_lims = (lims[1] - padding, lims[2] + padding)
                
                lines!(ax, [plot_lims[1], plot_lims[2]], [plot_lims[1], plot_lims[2]];
                      color=:red, linestyle=:dash, linewidth=2)
                
                xlims!(ax, plot_lims)
                ylims!(ax, plot_lims)
                
                corr_val = cor(x_vals, y_vals)
                text!(ax, plot_lims[1] + 0.05*(plot_lims[2]-plot_lims[1]),
                     plot_lims[2] - 0.05*(plot_lims[2]-plot_lims[1]);
                     text="ρ=$(round(corr_val, digits=2))",
                     fontsize=12, align=(:left, :top))
            end
        end
    end
    
    return fig
end

"""
Plot 6: Parameter scan
"""
function plot_parameter_scan(κ_range, p_base; n_points=150)
    @info "  Computing parameter scan..."
    
    κ_vals = collect(range(κ_range[1], κ_range[2], length=n_points))
    κ_star = getproperty(p_base, :kstar)
<<<<<<< HEAD
    diag = equilibrium_diagnostics(κ_vals, p_base)

    consensus_stable_mask = diag.consensus_max .< 0
    consensus_unstable_mask = .!consensus_stable_mask

    polarized_mask = diag.polarized_exists .& (.!isnan.(diag.polarized_max))
    polarized_stable_mask = polarized_mask .& (diag.polarized_max .< 0)
    polarized_unstable_mask = polarized_mask .& (.!polarized_stable_mask)

=======
    
    trivial_stable = Float64[]
    trivial_unstable = Float64[]
    polarized_stable = Float64[]
    polarized_unstable = Float64[]
    
    trivial_κ_stable = Float64[]
    trivial_κ_unstable = Float64[]
    polarized_κ_stable = Float64[]
    polarized_κ_unstable = Float64[]
    
    for κ in κ_vals
        p = ModelInterface.kappa_set(p_base, κ)
        
        # Trivial equilibrium
        u_trivial = zeros(2)
        if norm(ModelInterface.f(u_trivial, p)) < 1e-8
            J = ModelInterface.jacobian(u_trivial, p)
            λs = eigvals(J)
            max_re = maximum(real.(λs))
            
            if max_re < 0
                push!(trivial_stable, 0.0)
                push!(trivial_κ_stable, κ)
            else
                push!(trivial_unstable, 0.0)
                push!(trivial_κ_unstable, κ)
            end
        end
        
        # Polarized equilibria
        for u0 in [[0.5, -0.5], [1.0, -1.0]]
            try
                u_eq = SimpleContinuation.newton_solve(
                    ModelInterface.f, ModelInterface.jacobian, u0, p
                )
                
                if norm(ModelInterface.f(u_eq, p)) < 1e-8 && norm(u_eq) > 0.01
                    J = ModelInterface.jacobian(u_eq, p)
                    λs = eigvals(J)
                    max_re = maximum(real.(λs))
                    
                    if max_re < 0
                        push!(polarized_stable, polarization_amplitude(u_eq))
                        push!(polarized_κ_stable, κ)
                    else
                        push!(polarized_unstable, polarization_amplitude(u_eq))
                        push!(polarized_κ_unstable, κ)
                    end
                    break
                end
            catch
                continue
            end
        end
    end
    
>>>>>>> 7a0c3817
    fig = Figure(size=(1200, 700))

    ax = Axis(fig[1, 1];
             xlabel="Coupling κ", ylabel="Polarization |u₁ - u₂|/2",
             title="Bifurcation Structure")

    if any(consensus_stable_mask)
        scatter!(ax, κ_vals[consensus_stable_mask], zeros(sum(consensus_stable_mask));
                color=:blue, markersize=4, label="Consensus (stable)")
    end
    if any(consensus_unstable_mask)
        scatter!(ax, κ_vals[consensus_unstable_mask], zeros(sum(consensus_unstable_mask));
                color=:blue, markersize=4, marker=:xcross, alpha=0.6,
                label="Consensus (unstable)")
    end
    if any(polarized_stable_mask)
        scatter!(ax, κ_vals[polarized_stable_mask], diag.polarized_amp[polarized_stable_mask];
                color=:red, markersize=4, label="Polarized (stable)")
        scatter!(ax, κ_vals[polarized_stable_mask], -diag.polarized_amp[polarized_stable_mask];
                color=:red, markersize=4)
    end
    if any(polarized_unstable_mask)
        scatter!(ax, κ_vals[polarized_unstable_mask], diag.polarized_amp[polarized_unstable_mask];
                color=:red, markersize=4, marker=:xcross, alpha=0.6,
                label="Polarized (unstable)")
        scatter!(ax, κ_vals[polarized_unstable_mask], -diag.polarized_amp[polarized_unstable_mask];
                color=:red, markersize=4, marker=:xcross, alpha=0.6)
    end

    vlines!(ax, [κ_star]; color=:green, linestyle=:dash, linewidth=3,
           label="κ* = $(round(κ_star, digits=4))")

    axislegend(ax, position=:lt)

    return fig
end

"""
Plot 7: Lyapunov spectrum
"""
function plot_lyapunov(κ_range, p_base; tmax=2000.0)
    @info "  Computing Lyapunov exponents..."
    
    κ_vals = collect(κ_range)
    lyap_values = Float64[]
    
    u0 = [0.1, 0.1]
    
    for (i, κ) in enumerate(κ_vals)
        p = ModelInterface.kappa_set(p_base, κ)
        
        λ = compute_lyapunov(
            ModelInterface.f, ModelInterface.jacobian, u0, p;
            tmax=tmax, dt=0.1
        )
        
        push!(lyap_values, λ)
        
        if i % 5 == 0
            @info "    Progress: $(i)/$(length(κ_vals))"
        end
    end
    
    fig = Figure(size=(1200, 700))
    
    ax = Axis(fig[1, 1];
             xlabel="Coupling κ", ylabel="Lyapunov exponent λ",
             title="Chaos Indicator")
    
    lines!(ax, κ_vals, lyap_values; linewidth=3, color=:blue)
    hlines!(ax, [0]; color=:red, linestyle=:dash, linewidth=2)
    
    band!(ax, κ_vals, fill(-1, length(lyap_values)),
          min.(lyap_values, 0); color=(:green, 0.2))
    band!(ax, κ_vals, zeros(length(lyap_values)),
          max.(lyap_values, 0); color=(:red, 0.2))
    
    return fig
end

#═══════════════════════════════════════════════════════════════════════════
# MAIN ANALYSIS PIPELINE
#═══════════════════════════════════════════════════════════════════════════

"""
Run complete analysis from YAML config
"""
function analyze_config(config_path::String)
    @info "═══════════════════════════════════════════════════════════════"
    @info "  Comprehensive Analysis from YAML"
    @info "═══════════════════════════════════════════════════════════════"
    @info "Config: $config_path"

    @info ""

    # Load configuration
    cfg = load_yaml_config(config_path)
    config_name = get(cfg, "name", splitext(basename(config_path))[1])

    @info "Configuration: $config_name"
    @info "  λ = $(cfg["params"]["lambda"])"
    @info "  σ = $(cfg["params"]["sigma"])"
    @info "  Θ = $(cfg["params"]["theta"])"
    @info "  c₀ = $(cfg["params"]["c0"])"
    @info ""
    
    # Convert to model parameters
    p_base, meta = yaml_to_model_params(cfg)
    κ_star = getproperty(p_base, :kstar)

    results = Dict{String, String}()
    results["kappa_star"] = string(κ_star)
    results["Vstar"] = string(p_base.Vstar)
    results["g"] = string(p_base.g)

    @info "Model parameters:"
    @info "  λ = $(p_base.λ)"
    @info "  σ = $(p_base.σ)"
    @info "  V* ≈ $(round(p_base.Vstar, digits=5))"
    @info "  g ≈ $(round(p_base.g, digits=5))"
    @info "  β = $(p_base.beta)"
    @info "  κ* (theory) = $(round(κ_star, digits=5))"
    @info ""
    
    # Determine κ range
    if haskey(cfg, "sweep")
        κ_min = cfg["sweep"]["kappa_from"]
        κ_max = κ_star * cfg["sweep"]["kappa_to_factor_of_kstar"]
        n_points = cfg["sweep"]["points"]
    else
        κ_min = 0.6 * κ_star
        κ_max = 1.5 * κ_star
        n_points = 100
    end
    
    @info "Analysis range: κ ∈ [$(round(κ_min, digits=3)), $(round(κ_max, digits=3))]"
    @info ""
    
    # Set up output
    outdir = joinpath(cfg["output_dir"], "comprehensive_analysis_$config_name")
    mkpath(outdir)
    @info "Output directory: $outdir"
    @info ""
    
    # Set theme
    PlottingCairo.set_theme_elegant!()
    
    # Generate plots
    κ_range_fine = range(κ_min, κ_max, length=n_points)
    κ_range_coarse = range(κ_min, κ_max, length=max(20, div(n_points, 5)))
    κ_selected = [0.85*κ_star, 0.95*κ_star, 1.05*κ_star, 1.15*κ_star]
    
    # Plot 1: Bifurcation
    try
        @info "Generating Plot 1: Bifurcation diagram"
        fig = plot_bifurcation(κ_range_fine, p_base)
        filename = "01_bifurcation.png"
        save(joinpath(outdir, filename), fig)
        results["bifurcation"] = filename
        @info "  ✓ Saved: $filename"
    catch e
        @error "  ✗ Failed" exception=e
    end
    
    # Plot 2: Phase portraits
    try
        @info "Generating Plot 2: Phase portraits"
        fig = plot_phase_portraits(κ_selected, p_base)
        filename = "02_phase_portraits.png"
        save(joinpath(outdir, filename), fig)
        results["phase_portraits"] = filename
        @info "  ✓ Saved: $filename"
    catch e
        @error "  ✗ Failed" exception=e
    end
    
    # Plot 3: Basins
    try
        @info "Generating Plot 3: Basins of attraction"
        κ_basin = [0.9*κ_star, 1.0*κ_star, 1.1*κ_star, 1.2*κ_star]
        fig = plot_basins(κ_basin, p_base; resolution=40)
        filename = "03_basins.png"
        save(joinpath(outdir, filename), fig)
        results["basins"] = filename
        @info "  ✓ Saved: $filename"
    catch e
        @error "  ✗ Failed" exception=e
    end
    
    # Plot 4: Time series
    try
        @info "Generating Plot 4: Time series analysis"
        dt = cfg["dt"]
        T = min(cfg["T"], 500.0)
        
        for κ_factor in [0.95, 1.05, 1.15]
            κ = κ_factor * κ_star
            fig = plot_timeseries(κ, p_base; tmax=T, dt=dt)
            filename = "04_timeseries_k$(round(κ_factor, digits=2)).png"
            save(joinpath(outdir, filename), fig)
        end
        results["timeseries"] = "04_timeseries_*.png"
        @info "  ✓ Saved: 04_timeseries_*.png"
    catch e
        @error "  ✗ Failed" exception=e
    end
    
    # Plot 5: Return maps
    try
        @info "Generating Plot 5: Return maps"
        κ_return = [0.95*κ_star, 1.05*κ_star, 1.15*κ_star]
        fig = plot_return_maps(κ_return, p_base)
        filename = "05_return_maps.png"
        save(joinpath(outdir, filename), fig)
        results["return_maps"] = filename
        @info "  ✓ Saved: $filename"
    catch e
        @error "  ✗ Failed" exception=e
    end
    
    # Plot 6: Parameter scan
    try
        @info "Generating Plot 6: Parameter scan"
        fig = plot_parameter_scan((κ_min, κ_max), p_base; n_points=n_points)
        filename = "06_parameter_scan.png"
        save(joinpath(outdir, filename), fig)
        results["parameter_scan"] = filename
        @info "  ✓ Saved: $filename"
    catch e
        @error "  ✗ Failed" exception=e
    end
    
    # Plot 7: Lyapunov
    try
        @info "Generating Plot 7: Lyapunov spectrum"
        fig = plot_lyapunov(κ_range_coarse, p_base; tmax=min(2000.0, cfg["T"]))
        filename = "07_lyapunov.png"
        save(joinpath(outdir, filename), fig)
        results["lyapunov"] = filename
        @info "  ✓ Saved: $filename"
    catch e
        @error "  ✗ Failed" exception=e
    end
    
    # Generate summary
    summary_path = joinpath(outdir, "summary.txt")
    open(summary_path, "w") do io
        println(io, "═══════════════════════════════════════════════════════════════")
        println(io, "Comprehensive Bifurcation Analysis")
        println(io, "═══════════════════════════════════════════════════════════════")
        println(io, "")
        println(io, "Configuration: $config_name")
        println(io, "Generated: $(now())")
        println(io, "")
        println(io, "Parameters:")
        println(io, "  λ = $(cfg["params"]["lambda"])")
        println(io, "  σ = $(cfg["params"]["sigma"])")
        println(io, "  Θ = $(cfg["params"]["theta"])")
        println(io, "  c₀ = $(cfg["params"]["c0"])")
        println(io, "")
        println(io, "Model (normal form calibration):")
        println(io, "  λ = $(p_base.λ)")
        println(io, "  σ = $(p_base.σ)")
        println(io, "  Θ = $(p_base.Θ)")
        println(io, "  c₀ = $(p_base.c0)")
        println(io, "  Hazard = $(meta.hazard)")
        println(io, "  V* ≈ $(round(p_base.Vstar, digits=6))")
        println(io, "  g ≈ $(round(p_base.g, digits=6))")
        println(io, "  β = $(p_base.beta)")
        println(io, "  κ* = $(round(κ_star, digits=6))")
        println(io, "  Theory: κ* = g σ² / (2 λ V*)")
        theory_val = p_base.g * p_base.σ^2 / (2 * p_base.λ * p_base.Vstar)
        println(io, "         = $(round(theory_val, digits=6)) (numerical check)")
        println(io, "")
        println(io, "Analysis Range:")
        println(io, "  κ ∈ [$(round(κ_min, digits=3)), $(round(κ_max, digits=3))]")
        println(io, "  Points: $n_points")
        println(io, "")
        println(io, "Generated Plots:")
        for (key, file) in sort(collect(results))
            println(io, "  $key: $file")
        end
        println(io, "")
        println(io, "═══════════════════════════════════════════════════════════════")
    end
    
    @info ""
    @info "═══════════════════════════════════════════════════════════════"
    @info "  ✅ Analysis Complete!"
    @info "═══════════════════════════════════════════════════════════════"
    @info "Output: $outdir"
    @info "Summary: $summary_path"
    @info "Plots generated: $(length(results))"
    @info "═══════════════════════════════════════════════════════════════"
    
    return results
end

"""
Process all YAML files in a directory
"""
function analyze_all(config_dir::String="configs")
    @info "Scanning directory: $config_dir"
    
    if !isdir(config_dir)
        @error "Directory not found: $config_dir"
        return Dict()
    end
    
    yaml_files = filter(f -> endswith(lowercase(f), ".yaml") || endswith(lowercase(f), ".yml"),
                       readdir(config_dir, join=true))
    
    if isempty(yaml_files)
        @error "No YAML files found in $config_dir"
        return Dict()
    end
    
    @info "Found $(length(yaml_files)) configuration(s)"
    
    all_results = Dict{String, Any}()
    
    for config_file in yaml_files
        config_name = splitext(basename(config_file))[1]
        @info ""
        @info "Processing: $config_name"
        
        try
            results = analyze_config(config_file)
            all_results[config_name] = results
        catch e
            @error "Failed to process $config_name" exception=(e, catch_backtrace())
            all_results[config_name] = :failed
        end
    end
    
    @info ""
    @info "═══════════════════════════════════════════════════════════════"
    @info "  ✅ Batch Processing Complete"
    @info "═══════════════════════════════════════════════════════════════"
    @info "Processed: $(length(all_results)) configurations"
    @info "  Successful: $(sum(values(all_results) .!= :failed))"
    @info "  Failed: $(sum(values(all_results) .== :failed))"
    @info "═══════════════════════════════════════════════════════════════"
    
    return all_results
end

#═══════════════════════════════════════════════════════════════════════════
# COMMAND LINE INTERFACE
#═══════════════════════════════════════════════════════════════════════════

function main()
    if length(ARGS) == 0
        println("""
        Usage:
          julia --project=. scripts/analyze_from_yaml.jl <config.yaml>
          julia --project=. scripts/analyze_from_yaml.jl --all [config_dir]
        
        Examples:
          julia --project=. scripts/analyze_from_yaml.jl configs/example_sweep.yaml
          julia --project=. scripts/analyze_from_yaml.jl --all
          julia --project=. scripts/analyze_from_yaml.jl --all configs/
        """)
        return
    end
    
    if ARGS[1] == "--all"
        config_dir = length(ARGS) >= 2 ? ARGS[2] : "configs"
        analyze_all(config_dir)
    else
        config_path = ARGS[1]
        analyze_config(config_path)
    end
end

if abspath(PROGRAM_FILE) == @__FILE__
    main()
end<|MERGE_RESOLUTION|>--- conflicted
+++ resolved
@@ -146,15 +146,10 @@
 
     κ_star = critical_kappa(p_sim; Vstar=Vstar, g=g_est, N=N, T=T, dt=dt, burn_in=burn_in, seed=seed)
 
-<<<<<<< HEAD
     # Calibrate cubic nonlinearity so that |u₁-u₂|/2 ≈ √((κ-κ*)/κ*) for κ > κ*
     σ_sq = max(σ^2, eps())
     prefactor = (2 * λ * Vstar) / σ_sq
     β = prefactor * max(κ_star, eps())
-=======
-    # Normalize cubic term so that polarization amplitude ~ sqrt(κ - κ*) scaled by V*
-    β = 1.0 / max(Vstar, eps())
->>>>>>> 7a0c3817
     p_model = (
         λ=λ,
         σ=σ,
@@ -255,7 +250,6 @@
         u_final = sol.u[end]
         pol_final = polarization_coordinate(u_final)
 
-<<<<<<< HEAD
         amp_ref = ModelInterface.polarization_amplitude(p)
         tol = amp_ref > 0 ? max(0.02, 0.1 * amp_ref) : 0.02
 
@@ -264,13 +258,6 @@
         elseif pol_final > tol
             return 1  # Positive polarization
         elseif pol_final < -tol
-=======
-        if abs(pol_final) < 0.05
-            return 0  # Consensus
-        elseif pol_final > 0.05
-            return 1  # Positive polarization
-        elseif pol_final < -0.05
->>>>>>> 7a0c3817
             return -1  # Negative polarization
         else
             return 0
@@ -372,7 +359,6 @@
     κ_star = getproperty(p_base, :kstar)
 
     fig = Figure(size=(1400, 1000))
-<<<<<<< HEAD
 
     consensus_mean = zeros(length(κ_vals))
     stable_consensus = diag.consensus_max .< 0
@@ -380,19 +366,6 @@
     polarized_mask = diag.polarized_exists .& (.!isnan.(diag.polarized_max))
     stable_polarized = polarized_mask .& (diag.polarized_max .< 0)
 
-=======
-    
-    # Extract data
-    u1_eq = [u[1] for u in branch.equilibria]
-    u2_eq = [u[2] for u in branch.equilibria]
-    mean_eq = (u1_eq .+ u2_eq) ./ 2
-    polarization = 0.5 .* abs.(u1_eq .- u2_eq)
-    
-    stable_mask = [all(real.(λs) .< 0) for λs in branch.eigenvalues]
-    max_real_eig = [maximum(real.(λs)) for λs in branch.eigenvalues]
-    imag_parts = [maximum(abs.(imag.(λs))) for λs in branch.eigenvalues]
-    
->>>>>>> 7a0c3817
     # Panel 1: Mean equilibrium
     ax1 = Axis(fig[1, 1:2];
               xlabel="Coupling strength κ",
@@ -744,7 +717,6 @@
     
     κ_vals = collect(range(κ_range[1], κ_range[2], length=n_points))
     κ_star = getproperty(p_base, :kstar)
-<<<<<<< HEAD
     diag = equilibrium_diagnostics(κ_vals, p_base)
 
     consensus_stable_mask = diag.consensus_max .< 0
@@ -754,65 +726,6 @@
     polarized_stable_mask = polarized_mask .& (diag.polarized_max .< 0)
     polarized_unstable_mask = polarized_mask .& (.!polarized_stable_mask)
 
-=======
-    
-    trivial_stable = Float64[]
-    trivial_unstable = Float64[]
-    polarized_stable = Float64[]
-    polarized_unstable = Float64[]
-    
-    trivial_κ_stable = Float64[]
-    trivial_κ_unstable = Float64[]
-    polarized_κ_stable = Float64[]
-    polarized_κ_unstable = Float64[]
-    
-    for κ in κ_vals
-        p = ModelInterface.kappa_set(p_base, κ)
-        
-        # Trivial equilibrium
-        u_trivial = zeros(2)
-        if norm(ModelInterface.f(u_trivial, p)) < 1e-8
-            J = ModelInterface.jacobian(u_trivial, p)
-            λs = eigvals(J)
-            max_re = maximum(real.(λs))
-            
-            if max_re < 0
-                push!(trivial_stable, 0.0)
-                push!(trivial_κ_stable, κ)
-            else
-                push!(trivial_unstable, 0.0)
-                push!(trivial_κ_unstable, κ)
-            end
-        end
-        
-        # Polarized equilibria
-        for u0 in [[0.5, -0.5], [1.0, -1.0]]
-            try
-                u_eq = SimpleContinuation.newton_solve(
-                    ModelInterface.f, ModelInterface.jacobian, u0, p
-                )
-                
-                if norm(ModelInterface.f(u_eq, p)) < 1e-8 && norm(u_eq) > 0.01
-                    J = ModelInterface.jacobian(u_eq, p)
-                    λs = eigvals(J)
-                    max_re = maximum(real.(λs))
-                    
-                    if max_re < 0
-                        push!(polarized_stable, polarization_amplitude(u_eq))
-                        push!(polarized_κ_stable, κ)
-                    else
-                        push!(polarized_unstable, polarization_amplitude(u_eq))
-                        push!(polarized_κ_unstable, κ)
-                    end
-                    break
-                end
-            catch
-                continue
-            end
-        end
-    end
-    
->>>>>>> 7a0c3817
     fig = Figure(size=(1200, 700))
 
     ax = Axis(fig[1, 1];
