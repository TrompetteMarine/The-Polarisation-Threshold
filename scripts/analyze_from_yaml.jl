"""
analyze_from_yaml.jl

Complete bifurcation analysis from YAML configuration.
Self-contained with all dependencies from the project.

Usage:
    julia --project=. scripts/analyze_from_yaml.jl configs/example_sweep.yaml
    julia --project=. scripts/analyze_from_yaml.jl --all  # Process all configs
"""

#═══════════════════════════════════════════════════════════════════════════
# IMPORTS AND ENVIRONMENT PREPARATION
#═══════════════════════════════════════════════════════════════════════════

using Logging
using Pkg

const PROJECT_ROOT = normpath(joinpath(@__DIR__, ".."))
const OUTPUT_ROOT  = normpath(joinpath(PROJECT_ROOT, "outputs"))

Pkg.activate(PROJECT_ROOT)

function ensure_project_dependencies()
    try
        Pkg.instantiate()
    catch err
        bt = catch_backtrace()
        @error "Failed to instantiate project dependencies" exception=(err, bt)
        exit(1)
    end
end

ensure_project_dependencies()

function safe_import(modsym::Symbol; pkgname::AbstractString=String(modsym))
    try
        @eval using $(modsym)
    catch err
        bt = catch_backtrace()
        @error "Failed to load dependency $pkgname" exception=(err, bt)
        exit(1)
    end
end

<<<<<<< HEAD
const DSVIZ_PATCH_APPLIED = Ref(false)

=======
>>>>>>> 6f72912d
"""
Attempt to load an optional dependency. Returns `true` if successful and
`false` otherwise while keeping the script running.
"""
function try_import(modsym::Symbol; pkgname::AbstractString=String(modsym),
                    install_hint::Union{Nothing,AbstractString}=nothing,
<<<<<<< HEAD
                    min_julia::Union{Nothing,VersionNumber}=nothing,
                    allow_dsviz_patch::Bool=true)
=======
                    min_julia::Union{Nothing,VersionNumber}=nothing)
>>>>>>> 6f72912d
    try
        @eval import $(modsym)
        return true
    catch err
<<<<<<< HEAD
        msg = sprint(showerror, err)
        if allow_dsviz_patch && occursin("DynamicalSystemsVisualizations.subscript", msg) && !DSVIZ_PATCH_APPLIED[]
            ext_path = locate_dsviz_extension()
            if ext_path !== nothing && patch_dsviz_subscript!(ext_path)
                DSVIZ_PATCH_APPLIED[] = true
                @info "  → Patched DynamicalSystemsVisualizations.subscript to use `const`"
                if isdefined(Base, :retry_load_extensions)
                    Base.retry_load_extensions()
                end
                return try_import(modsym; pkgname=pkgname, install_hint=install_hint,
                                  min_julia=min_julia, allow_dsviz_patch=false)
            else
                @info "  → DynamicalSystemsVisualizations patch unavailable (path: $(ext_path))"
            end
        end
=======
>>>>>>> 6f72912d
        @info "Optional dependency $pkgname unavailable – falling back";
        bt = catch_backtrace()
        @debug "Failed to load optional dependency" exception=(err, bt)
        pkgpath = Base.find_package(pkgname)
        if pkgpath === nothing
            suggestion = isnothing(install_hint) ?
                "julia --project=. -e 'using Pkg; Pkg.add(\"$pkgname\")'" : install_hint
            @info "  → Install with: $suggestion"
        else
            @info "  → Package detected at $pkgpath but failed to load"
        end
        if min_julia !== nothing && VERSION < min_julia
            @info "  → Requires Julia $(min_julia) or newer (current $(VERSION))"
        end
<<<<<<< HEAD
        return false
    end
end

"""
Locate the DynamicalSystemsVisualizations extension that ships with DynamicalSystems.
Returns `nothing` if the package is not installed or if the extension path is missing.
"""
function locate_dsviz_extension()
    pkgpath = Base.find_package("DynamicalSystems")
    pkgpath === nothing && return nothing

    pkgdir = normpath(joinpath(dirname(pkgpath), ".."))
    ext_path = normpath(joinpath(pkgdir, "ext", "DynamicalSystemsVisualizations.jl"))
    return isfile(ext_path) ? ext_path : nothing
end

"""
Patch the DynamicalSystemsVisualizations extension so the `subscript` attribute is declared as a
`const`, preventing Julia ≥ 1.10 from raising an "invalid assignment to constant" error during
precompilation. Returns `true` when a patch is applied, `false` otherwise.
"""
function patch_dsviz_subscript!(ext_path::AbstractString)
    contents = read(ext_path, String)
    occursin("const subscript", contents) && return false

    pattern = r"(?m)^(\s*)subscript\s*="
    m = findfirst(pattern, contents)
    m === nothing && return false

    first_idx = firstindex(contents)
    last_idx = lastindex(contents)
    prefix = m.first > first_idx ? contents[first_idx:m.first-1] : ""
    suffix = m.last < last_idx ? contents[m.last+1:last_idx] : ""
    match_obj = match(pattern, contents[m.first:m.last])
    indent = match_obj === nothing ? "" : match_obj.captures[1]

    patched = String[]
    push!(patched, prefix)
    push!(patched, indent * "const subscript =")
    push!(patched, suffix)

    backup_path = ext_path * ".bak"
    if !isfile(backup_path)
        open(backup_path, "w") do io
            write(io, contents)
        end
    end

    open(ext_path, "w") do io
        write(io, join(patched))
    end

    return true
end

attempt_import_dynamicalsystems() =
    try_import(:DynamicalSystems; pkgname="DynamicalSystems",
               install_hint="julia --project=. -e 'using Pkg; Pkg.add(\"DynamicalSystems\")'")

=======
        msg = sprint(showerror, err)
        if occursin("DynamicalSystemsVisualizations.subscript", msg)
            @info "  → DynamicalSystemsVisualizations < 0.6 is incompatible with Julia $(VERSION)"
            @info "    Run: julia --project=. -e 'using Pkg; Pkg.update(); Pkg.add(PackageSpec(name=\"DynamicalSystems\", version=\"3.0\"))'"
            @info "    or patch ~/.julia/packages/DynamicalSystems/*/ext/DynamicalSystemsVisualizations.jl to declare `const subscript = …`"
        end
        return false
    end
end

>>>>>>> 6f72912d
using LinearAlgebra
using Statistics
using DifferentialEquations
using FFTW
using StatsBase
using Printf
using Dates
using Base.Threads

# Import only the simulation submodules we need (without triggering BifurcationKit)
module BeliefAnalysisCore
    include(joinpath(@__DIR__, "..", "src", "Utils.jl"))
    include(joinpath(@__DIR__, "..", "src", "Types.jl"))
    include(joinpath(@__DIR__, "..", "src", "Hazard.jl"))
    include(joinpath(@__DIR__, "..", "src", "Model.jl"))
    include(joinpath(@__DIR__, "..", "src", "Stats.jl"))
end

"""
Map requested κ/κ* ratios to κ values inside [κ_min, κ_max].
Falls back to an evenly spaced grid if κ* <= 0 or if the requested
ratios do not intersect the interval.
"""
function kappa_from_ratios(κ_star::Real, κ_min::Real, κ_max::Real,
                           ratios::AbstractVector{<:Real}; fallback_count::Int=length(ratios))
    if !isfinite(κ_star) || κ_star <= 0
        return collect(range(κ_min, κ_max; length=max(fallback_count, 2)))
    end

    raw = κ_star .* collect(ratios)
    span = maximum(abs.([κ_star, κ_min, κ_max]))
    tol = max(1e-9, 1e-6 * span)
    mask = (raw .>= κ_min - tol) .& (raw .<= κ_max + tol)
    selected = sort(unique(raw[mask]))

    if isempty(selected)
        return collect(range(κ_min, κ_max; length=max(fallback_count, 2)))
    end

    return selected
end

function ratio_ticks(κ_min::Real, κ_max::Real, κ_star::Real)
    if !isfinite(κ_star) || κ_star <= 0
        return nothing
    end

    r_min = max(0.0, floor(κ_min / κ_star * 2) / 2)
    r_max = ceil(max(κ_max / κ_star, 0.0) * 2) / 2
    ratios = collect(r_min:0.5:r_max)
    ticks = κ_star .* ratios
    labels = [string(round(r, digits=2), " κ*") for r in ratios]
    return (ticks, labels)
end

using .BeliefAnalysisCore.Types: Params, StepHazard, LogisticHazard
using .BeliefAnalysisCore.Stats: estimate_Vstar, estimate_g, critical_kappa

# Load YAML and plotting backend dependencies
safe_import(:YAML; pkgname="YAML")
safe_import(:CairoMakie; pkgname="CairoMakie")
safe_import(:ColorSchemes; pkgname="ColorSchemes")

# Diagnose optional BifurcationKit status early so users see actionable hints
const BIFURCATIONKIT_AVAILABLE = try_import(:BifurcationKit; pkgname="BifurcationKit",
                                            install_hint="julia --project=. -e 'using Pkg; Pkg.add(url=\"https://github.com/bifurcationkit/BifurcationKit.jl.git\")'",
                                            min_julia=v"1.9")
if BIFURCATIONKIT_AVAILABLE
    @info "BifurcationKit detected – advanced continuation scripts remain enabled"
else
    @info "Proceeding without BifurcationKit-dependent features (builtin normal-form tools will be used)"
end

# Optional Attractors.jl integration for basin computations
const DYNAMICALSYSTEMS_MODULE = Ref{Union{Module,Nothing}}(nothing)
const DYNAMICALSYSTEMS_BACKEND = Ref{Symbol}(:none)

function load_dynamicalsystems_backend()
<<<<<<< HEAD
    if attempt_import_dynamicalsystems()
=======
    if try_import(:DynamicalSystems; pkgname="DynamicalSystems",
                  install_hint="julia --project=. -e 'using Pkg; Pkg.add(\"DynamicalSystems\")'")
>>>>>>> 6f72912d
        DYNAMICALSYSTEMS_MODULE[] = getfield(Main, :DynamicalSystems)
        DYNAMICALSYSTEMS_BACKEND[] = :dynamicalsystems
        return true
    end

    if try_import(:DynamicalSystemsBase; pkgname="DynamicalSystemsBase",
                  install_hint="julia --project=. -e 'using Pkg; Pkg.add(\"DynamicalSystemsBase\")'")
        DYNAMICALSYSTEMS_MODULE[] = getfield(Main, :DynamicalSystemsBase)
        DYNAMICALSYSTEMS_BACKEND[] = :dynamicalsystemsbase
        @info "Using DynamicalSystemsBase fallback – visualization extensions skipped"
        return true
    end

    return false
end

const ATTRACTORS_AVAILABLE = try_import(:Attractors; pkgname="Attractors",
                                        install_hint="julia --project=. -e 'using Pkg; Pkg.add(\"Attractors\"); Pkg.add(\"DynamicalSystemsBase\")'") &&
                             load_dynamicalsystems_backend()

if ATTRACTORS_AVAILABLE
    backend = DYNAMICALSYSTEMS_BACKEND[] === :dynamicalsystems ? "DynamicalSystems.jl" : "DynamicalSystemsBase.jl"
    @info "Attractors.jl detected – enabling advanced basin computation via $backend"
else
    @info "Proceeding with internal basin computation (Attractors.jl not active)"
end

# Load bifurcation modules
include(joinpath(@__DIR__, "..", "src", "bifurcation", "model_interface.jl"))
include(joinpath(@__DIR__, "..", "src", "bifurcation", "plotting_cairo.jl"))

using .ModelInterface
using .PlottingCairo

#═══════════════════════════════════════════════════════════════════════════
# YAML CONFIGURATION LOADER
#═══════════════════════════════════════════════════════════════════════════

"""
Ensure a YAML mapping has string keys for consistent access.
"""
function ensure_string_dict(value, context::AbstractString)
    value isa AbstractDict || throw(ArgumentError("$context must be a mapping, got $(typeof(value))"))
    return Dict(String(k) => v for (k, v) in value)
end

function coerce_string(value, context::AbstractString; allow_empty::Bool=false)
    str = String(value)
    str = strip(str)
    if !allow_empty && isempty(str)
        throw(ArgumentError("$context cannot be empty"))
    end
    return str
end

function expect_string!(dict::AbstractDict, key::AbstractString; default::Union{Nothing,AbstractString}=nothing,
                         allow_empty::Bool=false, context::AbstractString=key)
    value = if haskey(dict, key)
        dict[key]
    elseif default === nothing
        throw(ArgumentError("Missing required field: $context"))
    else
        default
    end
    str = coerce_string(value, context; allow_empty=allow_empty)
    dict[key] = str
    return str
end

function coerce_real(value, context::AbstractString)
    num = if value isa Real
        Float64(value)
    elseif value isa AbstractString
        parsed = tryparse(Float64, value)
        parsed === nothing && throw(ArgumentError("$context must be numeric, got '$value'"))
        parsed
    else
        throw(ArgumentError("$context must be numeric, got $(typeof(value))"))
    end
    isfinite(num) || throw(ArgumentError("$context must be finite"))
    return num
end

function expect_real!(dict::AbstractDict, key::AbstractString; min::Real=-Inf, max::Real=Inf,
                      default::Union{Nothing,Real,AbstractString}=nothing, context::AbstractString=key)
    value = if haskey(dict, key)
        dict[key]
    elseif default === nothing
        throw(ArgumentError("Missing required field: $context"))
    else
        default
    end
    num = coerce_real(value, context)
    if num < min || num > max
        throw(ArgumentError("$context must be between $min and $max, got $num"))
    end
    dict[key] = num
    return num
end

function expect_int!(dict::AbstractDict, key::AbstractString; min::Integer=typemin(Int),
                     max::Integer=typemax(Int), default=nothing, context::AbstractString=key)
    value = if haskey(dict, key)
        dict[key]
    elseif default === nothing
        throw(ArgumentError("Missing required field: $context"))
    else
        default
    end

    num = if value isa Integer
        Int(value)
    elseif value isa Real
        rounded = round(Int, value)
        abs(value - rounded) <= eps(Base.max(abs(value), 1.0)) || throw(ArgumentError("$context must be an integer, got $value"))
        rounded
    elseif value isa AbstractString
        parsed = tryparse(Int, value)
        parsed === nothing && throw(ArgumentError("$context must be an integer, got '$value'"))
        parsed
    else
        throw(ArgumentError("$context must be an integer, got $(typeof(value))"))
    end

    if num < min || num > max
        throw(ArgumentError("$context must be between $min and $max, got $num"))
    end

    dict[key] = num
    return num
end

function sanitize_output_dir(raw::AbstractString)
    mkpath(OUTPUT_ROOT)
    candidate = normpath(isabspath(raw) ? raw : joinpath(PROJECT_ROOT, raw))
    rel_project = relpath(candidate, PROJECT_ROOT)
    if startswith(rel_project, "..")
        throw(ArgumentError("output_dir must reside inside the project directory: $raw"))
    end
    rel_output = relpath(candidate, OUTPUT_ROOT)
    if startswith(rel_output, "..")
        throw(ArgumentError("output_dir must be within $(OUTPUT_ROOT). Received: $raw"))
    end
    return candidate
end

function sanitize_run_name(name_in)
    name = coerce_string(name_in, "name"; allow_empty=false)
    sanitized = replace(name, r"[^A-Za-z0-9_.-]" => "_")
    return isempty(sanitized) ? "config" : sanitized
end

"""
Load and validate YAML configuration
"""
function load_yaml_config(filepath::String)
    if !isfile(filepath)
        throw(ArgumentError("Config file not found: $filepath"))
    end
    
    cfg_raw = YAML.load_file(filepath)
    cfg = ensure_string_dict(cfg_raw, "root")

    # Validate required fields
    required_fields = ["params", "N", "T", "dt", "output_dir"]
    for field in required_fields
        haskey(cfg, field) || throw(ArgumentError("Missing required field: $field"))
    end

    cfg["params"] = ensure_string_dict(cfg["params"], "params")
    params = cfg["params"]

    for param in ["lambda", "sigma", "theta", "c0", "hazard"]
        haskey(params, param) || throw(ArgumentError("Missing required parameter: $param"))
    end

    expect_real!(params, "lambda"; context="params.lambda")
    expect_real!(params, "sigma"; min=0.0, context="params.sigma")
    expect_real!(params, "theta"; context="params.theta")
    expect_real!(params, "c0"; context="params.c0")

    hazard_cfg = ensure_string_dict(params["hazard"], "params.hazard")
    kind = lowercase(expect_string!(hazard_cfg, "kind"; context="params.hazard.kind"))
    if kind == "step"
        expect_real!(hazard_cfg, "nu0"; context="params.hazard.nu0")
    elseif kind == "logistic"
        expect_real!(hazard_cfg, "numax"; context="params.hazard.numax")
        expect_real!(hazard_cfg, "beta"; context="params.hazard.beta")
    else
        throw(ArgumentError("Unsupported hazard kind: $(hazard_cfg["kind"]) — use 'step' or 'logistic'."))
    end
    hazard_cfg["kind"] = kind
    params["hazard"] = hazard_cfg

    cfg["N"] = expect_int!(cfg, "N"; min=2, context="N")
    cfg["T"] = expect_real!(cfg, "T"; min=0.0, context="T")
    cfg["dt"] = expect_real!(cfg, "dt"; min=1e-6, context="dt")
    cfg["burn_in"] = expect_real!(cfg, "burn_in"; min=0, default=0, context="burn_in")
    cfg["seed"] = expect_int!(cfg, "seed"; default=0, context="seed")

    outdir_raw = expect_string!(cfg, "output_dir"; context="output_dir")
    cfg["output_dir"] = sanitize_output_dir(outdir_raw)

    if haskey(cfg, "sweep")
        sweep_cfg = ensure_string_dict(cfg["sweep"], "sweep")
        if haskey(sweep_cfg, "points")
            sweep_cfg["points"] = expect_int!(sweep_cfg, "points"; min=2, context="sweep.points")
        end
        for key in ["kappa_from", "kappa_to", "kappa_from_factor_of_kstar", "kappa_to_factor_of_kstar"]
            if haskey(sweep_cfg, key)
                expect_real!(sweep_cfg, key; context="sweep.$key")
            end
        end
        cfg["sweep"] = sweep_cfg
    end

    if haskey(cfg, "name")
        cfg["name"] = sanitize_run_name(cfg["name"])
    end

    return cfg
end

"""
Convert YAML parameters to ModelInterface format
"""
function yaml_to_model_params(cfg::Dict)
    params = cfg["params"]

    # Extract core parameters
    λ = Float64(params["lambda"])
    σ = Float64(params["sigma"])
    Θ = Float64(params["theta"])
    c0 = Float64(params["c0"])

    hazard_cfg = params["hazard"]
    hazard = begin
        kind = lowercase(String(hazard_cfg["kind"]))
        if kind == "step"
            StepHazard(Float64(hazard_cfg["nu0"]))
        elseif kind == "logistic"
            LogisticHazard(Float64(hazard_cfg["numax"]), Float64(hazard_cfg["beta"]))
        else
            error("Unsupported hazard kind: $(hazard_cfg["kind"]) — use 'step' or 'logistic'.")
        end
    end

    seed = get(cfg, "seed", 0)
    N = cfg["N"]
    T = cfg["T"]
    dt = cfg["dt"]
    burn_in = cfg["burn_in"]

    p_sim = Params(; λ=λ, σ=σ, Θ=Θ, c0=c0, hazard=hazard)

    @info "  Estimating stationary dispersion V* via Monte Carlo" N=N T=T dt=dt burn_in=burn_in seed=seed
    Vstar = estimate_Vstar(p_sim; N=N, T=T, dt=dt, burn_in=burn_in, seed=seed)

    @info "  Estimating odd-mode decay g at κ=0"
    g_est = estimate_g(p_sim;
                       N=max(N, 20_000),
                       T=min(max(T, 40.0), 120.0),
                       dt=min(dt, 0.01),
                       seed=seed)

    κ_star = critical_kappa(p_sim; Vstar=Vstar, g=g_est, N=N, T=T, dt=dt, burn_in=burn_in, seed=seed)

    # Calibrate cubic nonlinearity so that |u₁-u₂|/2 ≈ √((κ-κ*)/κ*) for κ > κ*
    σ_sq = max(σ^2, eps())
    prefactor = (2 * λ * Vstar) / σ_sq
    β = prefactor * max(κ_star, eps())
    p_model = (
        λ=λ,
        σ=σ,
        Θ=Θ,
        c0=c0,
        Vstar=Vstar,
        g=g_est,
        beta=β,
        kappa=0.0,
        kstar=κ_star,
        seed=seed,
    )

    meta = (
        params=p_sim,
        hazard=hazard,
        Vstar=Vstar,
        g=g_est,
        κ_star=κ_star,
    )

    return p_model, meta
end

#═══════════════════════════════════════════════════════════════════════════
# UTILITY FUNCTIONS
#═══════════════════════════════════════════════════════════════════════════

"""
Compute autocorrelation function
"""
function autocorrelation(x::Vector{Float64}, max_lag::Int)
    n = length(x)
    x_centered = x .- mean(x)
    
    acf = zeros(max_lag + 1)
    c0 = sum(x_centered.^2) / n
    
    if c0 < 1e-12
        return acf
    end
    
    for lag in 0:max_lag
        if lag == 0
            acf[1] = 1.0
        else
            c_lag = sum(x_centered[1:n-lag] .* x_centered[lag+1:n]) / n
            acf[lag+1] = c_lag / c0
        end
    end
    
    return acf
end

"""
Compute power spectral density
"""
function compute_psd(x::Vector{Float64}, dt::Float64)
    n = length(x)
    x_centered = x .- mean(x)
    
    # Apply Hanning window
    window = 0.5 .- 0.5 .* cos.(2π .* (0:n-1) ./ (n-1))
    x_windowed = x_centered .* window
    
    # Compute FFT
    X = fft(x_windowed)
    psd = abs2.(X) ./ n
    freqs = fftfreq(n, 1/dt)
    
    # Keep only positive frequencies
    pos_idx = freqs .>= 0
    
    return freqs[pos_idx], psd[pos_idx]
end

"""
Order parameter for polarization: half the difference between the two agents.
Falls back to mean if dimensionality ≠ 2.
"""
polarization_coordinate(u::AbstractVector) = length(u) == 2 ? 0.5 * (u[1] - u[2]) : mean(u)

polarization_amplitude(u::AbstractVector) = abs(polarization_coordinate(u))

"""
Classify attractor by running trajectory
"""
function classify_attractor(u0::Vector{Float64}, p; tmax=500.0)
    function ode!(du, u, p, t)
        F = ModelInterface.f(u, p)
        du .= F
    end

    prob = ODEProblem(ode!, u0, (0.0, tmax), p)

    try
        sol = solve(prob, Tsit5(); reltol=1e-6, abstol=1e-6)
        u_final = sol.u[end]
        pol_final = polarization_coordinate(u_final)

        amp_ref = ModelInterface.polarization_amplitude(p)
        tol = amp_ref > 0 ? max(0.02, 0.1 * amp_ref) : 0.02

        if abs(pol_final) < tol
            return 0  # Consensus
        elseif pol_final > tol
            return 1  # Positive polarization
        elseif pol_final < -tol
            return -1  # Negative polarization
        else
            return 0
        end
    catch
        return NaN
    end
end

"""
Integrate from u0 until it lands ε-close to an attractor or tmax is reached.
Returns (label, t_hit) with label ∈ {-1,0,+1} or NaN if integration failed.
label = 0 → consensus, ±1 → polarized branches (sign = sign of odd mode).
"""
function classify_flow(u0_in::AbstractVector{<:Real}, p;
                       tmax::Float64=300.0, dt::Float64=0.05, ε::Float64=1e-3)
    # ensure a concrete Vector{Float64}
    u0 = Vector{Float64}(u0_in)

    # precompute target equilibria
    pol_eqs_raw = ModelInterface.polarized_equilibria(p)    # may return vectors/tuples
    pol_eqs = [Vector{Float64}(e) for e in pol_eqs_raw]
    consensus = zeros(2)

    function ode!(du, u, p, t)
        du .= ModelInterface.f(u, p)
    end

    prob = ODEProblem(ode!, u0, (0.0, tmax), p)
    integ = init(prob, Tsit5(); dt=dt, save_everystep=false)  # fast stepping

    t = 0.0
    try
        while t < tmax
            step!(integ)
            u = integ.u
            t = integ.t

            # consensus check
            if norm(u .- consensus) < ε
                return (0, t)
            end
            # polarized check
            if !isempty(pol_eqs)
                dmin, arg = findmin(map(e -> norm(u .- e), pol_eqs))
                if dmin < ε
                    s = sign(0.5 * (pol_eqs[arg][1] - pol_eqs[arg][2]))
                    return (s ≥ 0 ? 1 : -1, t)
                end
            end
        end
    catch
        return (NaN, t)   # integration failure → mark as NaN
    end

    # fallback classification: sign of odd mode at final time
    odd = 0.5 * (integ.u[1] - integ.u[2])
    lab = abs(odd) < 5ε ? 0 : (odd > 0 ? 1 : -1)
    return (lab, tmax)
end

"""
Compute a supersampled basin grid and convergence times.
Supersampling (ss≥1) anti-aliases boundaries (majority vote on labels).
Returns (xs, ys, labels::Matrix{Int8}, times::Matrix{Float32}).
This is the built-in fallback implementation used when Attractors.jl is
unavailable or fails.
"""
function compute_basin_grid_fallback(κ::Real, p_base; xmin=-3.0, xmax=3.0, ymin=-3.0, ymax=3.0,
                                     res::Int=250, ss::Int=2, tmax::Float64=300.0,
                                     dt::Float64=0.05, ε::Float64=1e-3)
    p   = ModelInterface.kappa_set(p_base, κ)
    xs  = range(xmin, xmax; length=res)
    ys  = range(ymin, ymax; length=res)
    dx  = step(xs);  dy = step(ys)

    labels = Matrix{Int8}(undef, res, res)
    times  = Matrix{Float32}(undef, res, res)

    Threads.@threads for i in 1:res
        for j in 1:res
            labs = Int8[]
            ts   = Float64[]
            # supersample at subcell centers
            for a in 0:ss-1, b in 0:ss-1
                x = xs[i] + (a + 0.5)/ss * dx - 0.5*dx
                y = ys[j] + (b + 0.5)/ss * dy - 0.5*dy
                lab, thit = classify_flow([x, y], p; tmax=tmax, dt=dt, ε=ε)
                push!(labs, Int8(isnan(lab) ? 0 : lab))
                push!(ts,  thit)
            end
            # majority vote for label; mean for time
            labels[i, j] = StatsBase.mode(labs)
            times[i, j]  = Float32(mean(ts))
        end
    end
    return xs, ys, labels, times
end

"""
Attempt to compute the basin grid using Attractors.jl. Falls back to the
internal implementation if Attractors.jl is not available or raises an
exception.
"""
function compute_basin_grid_attractors(κ::Real, p_base; xmin=-3.0, xmax=3.0,
                                       ymin=-3.0, ymax=3.0, res::Int=250,
                                       ss::Int=2, tmax::Float64=300.0,
                                       dt::Float64=0.05, ε::Float64=1e-3)
    try
        ds_mod = DYNAMICALSYSTEMS_MODULE[]
        if ds_mod === nothing
            @warn "DynamicalSystems backend not available despite Attractors flag – falling back"
            return compute_basin_grid_fallback(κ, p_base;
                                               xmin=xmin, xmax=xmax,
                                               ymin=ymin, ymax=ymax,
                                               res=res, ss=ss,
                                               tmax=tmax, dt=dt, ε=ε)
        end

        p   = ModelInterface.kappa_set(p_base, κ)
        flow! = (du, u, p, t) -> (du .= ModelInterface.f(u, p))
        ds = ds_mod.ContinuousDynamicalSystem(flow!, zeros(2), p)

        ss_eff = max(ss, 1)
        res_eff = max(res * ss_eff, 2)
        xs_fine = range(xmin, xmax; length=res_eff)
        ys_fine = range(ymin, ymax; length=res_eff)

        grid = let constructed = false, g = nothing
            if isdefined(Attractors, :RectangleGrid)
                try
                    g = Attractors.RectangleGrid(xs_fine, ys_fine)
                    constructed = true
                catch err
                    @debug "RectangleGrid(xs, ys) failed" exception=(err, catch_backtrace())
                end
                if !constructed
                    try
                        g = Attractors.RectangleGrid((xmin, xmax), (ymin, ymax); dims=(res_eff, res_eff))
                        constructed = true
                    catch err
                        @debug "RectangleGrid span constructor failed" exception=(err, catch_backtrace())
                    end
                end
            end
            if !constructed && isdefined(Attractors, :Grid)
                try
                    g = Attractors.Grid((xs_fine, ys_fine))
                    constructed = true
                catch err
                    @debug "Grid constructor failed" exception=(err, catch_backtrace())
                end
            end
            if !constructed
                @warn "Failed to construct Attractors grid; falling back"
                return compute_basin_grid_fallback(κ, p_base;
                                                   xmin=xmin, xmax=xmax,
                                                   ymin=ymin, ymax=ymax,
                                                   res=res, ss=ss,
                                                   tmax=tmax, dt=dt, ε=ε)
            end
            g
        end

        method = nothing
        if isdefined(Attractors, :AttractorsViaIntegrators)
            base_kwargs = (; tfinal=tmax, Δt=dt, abstol=1e-9, reltol=1e-9)
            stop_kwargs = if isdefined(Attractors, :norm_stop)
                (; stopping_condition=Attractors.norm_stop(ε))
            else
                (;)
            end
            method = Attractors.AttractorsViaIntegrators(; merge(base_kwargs, stop_kwargs)...)
        end

        kwargs = (; show_progress=false)
        if method !== nothing
            kwargs = merge(kwargs, (; method))
        end

        basin_result = Attractors.basins_of_attraction(ds, grid; kwargs...)

        basins_raw = if hasproperty(basin_result, :basins)
            getproperty(basin_result, :basins)
        elseif basin_result isa Tuple
            basin_result[1]
        else
            basin_result
        end

        times_raw = if hasproperty(basin_result, :times)
            getproperty(basin_result, :times)
        elseif hasproperty(basin_result, :mean_convergence_time)
            getproperty(basin_result, :mean_convergence_time)
        else
            nothing
        end

        basins_mat = Array{Int8}(undef, res_eff, res_eff)
        for j in 1:res_eff, i in 1:res_eff
            basins_mat[i, j] = Int8(basins_raw[i, j])
        end

        times_mat = if times_raw === nothing
            nothing
        else
            Float32.(times_raw)
        end

        if ss_eff > 1
            labels = Matrix{Int8}(undef, res, res)
            times = Matrix{Float32}(undef, res, res)
            for i in 1:res, j in 1:res
                i1 = (i - 1) * ss_eff + 1
                i2 = i1 + ss_eff - 1
                j1 = (j - 1) * ss_eff + 1
                j2 = j1 + ss_eff - 1
                block = @view basins_mat[i1:i2, j1:j2]
                labels[i, j] = StatsBase.mode(vec(block))
                if times_raw === nothing
                    times[i, j] = Float32(NaN)
                else
                    block_t = @view times_mat[i1:i2, j1:j2]
                    times[i, j] = Float32(mean(block_t))
                end
            end
        else
            labels = basins_mat
            times = times_mat === nothing ? fill(Float32(NaN), size(labels)) : times_mat
        end

        xs = range(xmin, xmax; length=res)
        ys = range(ymin, ymax; length=res)

        if any(t -> !isfinite(t), times)
            @info "Attractors.jl did not provide convergence times – recomputing with fallback"
            _, _, _, times = compute_basin_grid_fallback(κ, p_base;
                                                         xmin=xmin, xmax=xmax,
                                                         ymin=ymin, ymax=ymax,
                                                         res=res, ss=ss,
                                                         tmax=tmax, dt=dt, ε=ε)
        end

        return xs, ys, labels, times
    catch err
        @warn "Attractors.jl basin computation failed; using fallback" exception=(err, catch_backtrace())
        return compute_basin_grid_fallback(κ, p_base;
                                           xmin=xmin, xmax=xmax,
                                           ymin=ymin, ymax=ymax,
                                           res=res, ss=ss,
                                           tmax=tmax, dt=dt, ε=ε)
    end
end

function compute_basin_grid(κ::Real, p_base; kwargs...)
    if ATTRACTORS_AVAILABLE
        return compute_basin_grid_attractors(κ, p_base; kwargs...)
    else
        return compute_basin_grid_fallback(κ, p_base; kwargs...)
    end
end


# Lightweight vector-field overlay that doesn't depend on PlottingCairo internals
function overlay_vectorfield!(ax, f::Function, p;
                              lims::NTuple{4,Float64}=(-3.0, 3.0, -3.0, 3.0),
                              density::Int=28, scale::Float64=0.12)
    xmin, xmax, ymin, ymax = lims
    xs = range(xmin, xmax; length=density)
    ys = range(ymin, ymax; length=density)

    # build grids
    X = repeat(collect(xs)', length(ys), 1)
    Y = repeat(collect(ys),  1, length(xs))
    U = similar(X); V = similar(Y)

    # normalize vectors and scale to figure size
    L = scale * min(xmax - xmin, ymax - ymin)
    for j in axes(X, 1), i in axes(X, 2)
        x = X[j, i]; y = Y[j, i]
        F = f([x, y], p)
        fx, fy = F[1], F[2]
        m = hypot(fx, fy)
        if m > 0
            U[j, i] = (fx / m) * L
            V[j, i] = (fy / m) * L
        else
            U[j, i] = 0.0; V[j, i] = 0.0
        end
    end

    # Use arrows2d! (no deprecation), with explicit positions/directions
    # Point2f / Vec2f are available via CairoMakie / Makie
    positions  = Point2f.(X, Y)
    directions = Vec2f.(U, V)
    arrows2d!(ax, positions, directions; shaftwidth=1.0, tipwidth=6, tiplength=10, color=:gray55)
    return nothing
end


"""
Compute Lyapunov exponent
"""
function compute_lyapunov(f::Function, jac::Function, u0::Vector{Float64}, p;
                         tmax=1000.0, dt=0.1)
    n = length(u0)
    u = copy(u0)
    w = randn(n)
    w ./= norm(w)
    
    λ_sum = 0.0
    n_steps = 0
    
    t = 0.0
    while t < tmax
        J = jac(u, p)
        F = f(u, p)
        
        u .+= F .* dt
        w .+= (J * w) .* dt
        
        w_norm = norm(w)
        if w_norm > 1e-12
            λ_sum += log(w_norm)
            w ./= w_norm
        end
        
        t += dt
        n_steps += 1
    end
    
    return n_steps > 0 ? λ_sum / (n_steps * dt) : 0.0
end

"""
Pre-compute equilibrium diagnostics across a κ-grid.
Returns consensus stability and polarized branch information for plotting.
"""
function equilibrium_diagnostics(κ_values::AbstractVector{<:Real}, p_base)
    κ_vec = collect(float.(κ_values))
    n = length(κ_vec)

    consensus_max = Vector{Float64}(undef, n)
    consensus_imag = Vector{Float64}(undef, n)
    polarized_amp = zeros(Float64, n)
    polarized_exists = falses(n)
    polarized_max = fill(NaN, n)
    polarized_imag = fill(NaN, n)

    for (i, κ) in enumerate(κ_vec)
        p = ModelInterface.kappa_set(p_base, κ)

        J_cons = ModelInterface.jacobian(zeros(2), p)
        eig_cons = eigvals(J_cons)
        consensus_max[i] = maximum(real.(eig_cons))
        consensus_imag[i] = maximum(abs.(imag.(eig_cons)))

        amp = ModelInterface.polarization_amplitude(p)
        if amp > 0
            polarized_exists[i] = true
            polarized_amp[i] = amp
            u_pol = [amp, -amp]
            eig_pol = eigvals(ModelInterface.jacobian(u_pol, p))
            polarized_max[i] = maximum(real.(eig_pol))
            polarized_imag[i] = maximum(abs.(imag.(eig_pol)))
        end
    end

    return (; κ=κ_vec,
            consensus_max=consensus_max,
            consensus_imag=consensus_imag,
            polarized_amp=polarized_amp,
            polarized_exists=polarized_exists,
            polarized_max=polarized_max,
            polarized_imag=polarized_imag)
end

function format_ratio_label(κ::Real, κ_star::Real; digits_ratio::Int=3, digits_kappa::Int=3)
    if isfinite(κ_star) && κ_star > 0
        ratio = κ / κ_star
        fmt = Printf.Format("κ = %." * string(digits_kappa) * "f (κ/κ* = %." * string(digits_ratio) * "f)")
        return Printf.format(fmt, κ, ratio)
    else
        fmt = Printf.Format("κ = %." * string(digits_kappa) * "f")
        return Printf.format(fmt, κ)
    end
end

"""
Batch-means standard error for a (possibly autocorrelated) series.
Splits x into nb batches (default 10) and returns the SE of batch means.
"""
function batch_means_se(x::AbstractVector{<:Real}; nb::Int=10)
    n = length(x)
    nb = clamp(nb, 2, min(50, n))               # keep sane
    L  = ceil(Int, n / nb)
    bmeans = Float64[]
    for i in 1:nb
        lo = 1 + (i-1)*L
        hi = min(n, i*L)
        lo > hi && break
        push!(bmeans, mean(@view x[lo:hi]))
    end
    nb_eff = length(bmeans)
    nb_eff ≥ 2 || return 0.0
    return std(bmeans) / sqrt(nb_eff)
end


#═══════════════════════════════════════════════════════════════════════════
# PLOTTING FUNCTIONS
#═══════════════════════════════════════════════════════════════════════════

"""
Plot 1: Extended bifurcation diagram
"""
function plot_bifurcation(κ_range, p_base)
    @info "  Computing bifurcation diagram..."

    κ_vals = collect(κ_range)
    diag = equilibrium_diagnostics(κ_vals, p_base)
    κ_star = getproperty(p_base, :kstar)

    fig = Figure(size=(1400, 1000))

    consensus_mean = zeros(length(κ_vals))
    stable_consensus = diag.consensus_max .< 0

    polarized_mask = diag.polarized_exists .& (.!isnan.(diag.polarized_max))
    stable_polarized = polarized_mask .& (diag.polarized_max .< 0)

    # Panel 1: Mean equilibrium
    ax1 = Axis(fig[1, 1:2];
              xlabel="Coupling strength κ",
              ylabel="Mean belief ⟨u⟩",
              title="Bifurcation Diagram: Consensus → Polarization")

    if any(stable_consensus)
        lines!(ax1, κ_vals[stable_consensus], consensus_mean[stable_consensus];
              linewidth=3, color=:blue, label="Consensus (stable)")
    end
    if any(.!stable_consensus)
        lines!(ax1, κ_vals[.!stable_consensus], consensus_mean[.!stable_consensus];
              linewidth=3, color=:red, linestyle=:dash, label="Consensus (unstable)")
    end

    vlines!(ax1, [κ_star]; color=:green, linestyle=:dash, linewidth=2,
            label="κ* = $(round(κ_star, digits=4))")
    ticks_main = ratio_ticks(minimum(κ_vals), maximum(κ_vals), κ_star)
    ticks_main === nothing || (ax1.xticks = ticks_main)
    axislegend(ax1, position=:lt)

    # Panel 2: Stability indicator
    ax2 = Axis(fig[2, 1];
              xlabel="κ",
              ylabel="max Re(λ)",
              title="Stability (negative = stable)")

    lines!(ax2, κ_vals, diag.consensus_max; linewidth=2, color=:blue, label="Consensus")
    if any(polarized_mask)
        lines!(ax2, κ_vals[polarized_mask], diag.polarized_max[polarized_mask];
              linewidth=2, color=:orange, label="Polarized")
    end
    hlines!(ax2, [0]; color=:black, linestyle=:dash, linewidth=1.5)
    axislegend(ax2, position=:lt)

    # Panel 3: Oscillation frequency
    ax3 = Axis(fig[2, 2];
              xlabel="κ",
              ylabel="|Im(λ)|",
              title="Oscillation Frequency")

    lines!(ax3, κ_vals, diag.consensus_imag; linewidth=2, color=:blue)
    if any(polarized_mask)
        lines!(ax3, κ_vals[polarized_mask], diag.polarized_imag[polarized_mask];
              linewidth=2, color=:orange)
    end

    # Panel 4: Polarization amplitude
    ax4 = Axis(fig[3, 1:2];
              xlabel="κ",
              ylabel="Polarization |u₁ - u₂|/2",
              title="Opinion Divergence")

    lines!(ax4, κ_vals, zeros(length(κ_vals)); color=:gray70, linewidth=1, linestyle=:dash)
    if any(stable_polarized)
        lines!(ax4, κ_vals[stable_polarized], diag.polarized_amp[stable_polarized];
              linewidth=3, color=:orange, label="Polarized (stable)")
        lines!(ax4, κ_vals[stable_polarized], -diag.polarized_amp[stable_polarized];
              linewidth=3, color=:orange)
    end
    if any(polarized_mask .& (.!stable_polarized))
        mask = polarized_mask .& (.!stable_polarized)
        lines!(ax4, κ_vals[mask], diag.polarized_amp[mask];
              linewidth=3, color=:red, linestyle=:dot, label="Polarized (unstable)")
        lines!(ax4, κ_vals[mask], -diag.polarized_amp[mask];
              linewidth=3, color=:red, linestyle=:dot)
    end

    vlines!(ax4, [κ_star]; color=:green, linestyle=:dash, linewidth=2)
    ticks_div = ratio_ticks(minimum(κ_vals), maximum(κ_vals), κ_star)
    ticks_div === nothing || (ax4.xticks = ticks_div)
    axislegend(ax4, position=:lt)

    return fig
end

"""
Plot 2: Phase portraits
"""
function plot_phase_portraits(κ_values, p_base)
    @info "  Computing phase portraits..."
    
    n = length(κ_values)
    fig = Figure(size=(1200, 600 * ceil(Int, n/2)))
    
    for (idx, κ) in enumerate(κ_values)
        p = ModelInterface.kappa_set(p_base, κ)
        
        row = div(idx - 1, 2) + 1
        col = mod(idx - 1, 2) + 1
        
        κ_star = getproperty(p, :kstar)
        title_str = "Phase Space: " * format_ratio_label(κ, κ_star)
        ax = Axis(fig[row, col];
                 xlabel="u₁ (agent 1)",
                 ylabel="u₂ (agent 2)",
                 title=title_str,
                 aspect=DataAspect())
        
        # Vector field
        PlottingCairo.phase_portrait!(ax, ModelInterface.f, p;
                                     lims=(-3.0, 3.0, -3.0, 3.0),
                                     density=35, alpha=0.25)
        
        # Consensus line
        lines!(ax, [-3, 3], [-3, 3]; 
              color=:gray, linestyle=:dash, linewidth=2)
        
        # Consensus equilibrium
        u_cons = zeros(2)
        eig_cons = eigvals(ModelInterface.jacobian(u_cons, p))
        stable_cons = all(real.(eig_cons) .< 0)
        scatter!(ax, [u_cons[1]], [u_cons[2]];
                color=stable_cons ? :green : :orange,
                markersize=14,
                marker=stable_cons ? :circle : :xcross,
                label=stable_cons ? (idx == 1 ? "Consensus" : nothing)
                                  : (idx == 1 ? "Consensus (unstable)" : nothing))

        # Polarized equilibria
        pol_idx = 0
        for u_pol in ModelInterface.polarized_equilibria(p)
            pol_idx += 1
            eig_pol = eigvals(ModelInterface.jacobian(u_pol, p))
            stable_pol = all(real.(eig_pol) .< 0)
            scatter!(ax, [u_pol[1]], [u_pol[2]];
                    color=stable_pol ? :red : :purple,
                    markersize=14,
                    marker=stable_pol ? :rect : :utriangle,
                    label=stable_pol ? (pol_idx == 1 ? "Polarized" : nothing)
                                     : (pol_idx == 1 ? "Polarized (unstable)" : nothing))
        end
    end

    return fig
end

"""
Plot 3: Publication-grade basins of attraction.
Left column: categorical basins with crisp separatrices (contours at -0.5,0,0.5),
vector field overlay, and equilibria markers. Right column: log10 convergence time.
"""
function plot_basins(κ_values, p_base; resolution::Int=300,
                     domain=(-3.0, 3.0, -3.0, 3.0),
                     supersample::Int=2, tmax::Float64=300.0, dt::Float64=0.05,
                     ε::Float64=1e-3)
    @info "  Computing publication-grade basins (res=$resolution, ss=$supersample)..."
    nκ = length(κ_values)
    rows = nκ
    fig = Figure(size=(1600, 420 * rows))

    for (row, κ) in enumerate(κ_values)
        κ_star = getproperty(p_base, :kstar)
        title_str = "Basin: " * format_ratio_label(κ, κ_star; digits_ratio=3)
        xmin, xmax, ymin, ymax = domain
        xs, ys, lab, tmat = compute_basin_grid(κ, p_base;
                                               xmin=xmin, xmax=xmax, ymin=ymin, ymax=ymax,
                                               res=resolution, ss=supersample,
                                               tmax=tmax, dt=dt, ε=ε)
        labT   = permutedims(lab, (2, 1))         # labels, Int8 but transposed for plotting
        labTf  = Float64.(labT)                   # Float64 copy for line-contours
        tlog   = log10.(max.(1e-3, tmat))
        tlogT  = permutedims(tlog, (2, 1))


        # ---- Left: categorical basin map with separatrices ----
        axL = Axis(fig[row, 1];
                   title=title_str, xlabel="u₁", ylabel="u₂", aspect=DataAspect(),
                   xgridvisible=false, ygridvisible=false)

        # Left: categorical basins
        heatmap!(axL, xs, ys, labT; colorrange=(-1.0, 1.0), colormap=Reverse(:RdBu))
        # Draw line contours (poly recipe ⇒ strokewidth)
        contour!(axL, xs, ys, labTf; levels=[-0.5, 0.0, 0.5],
                color=:black, linewidth=1.4)

        # light vector field overlay (from your plotting util)
        # light vector field overlay (self-contained)
        # overlay (self-contained)
        overlay_vectorfield!(axL, ModelInterface.f,
                            ModelInterface.kappa_set(p_base, κ);
                            lims=(xmin, xmax, ymin, ymax), density=28, scale=0.12)

        # diagonal consensus line
        lines!(axL, [xmin, xmax], [xmin, xmax]; color=:gray65, linestyle=:dash, linewidth=1.0)

        # mark equilibria
        pκ = ModelInterface.kappa_set(p_base, κ)
        scatter!(axL, [0.0], [0.0]; color=:forestgreen, marker=:circle, markersize=13, strokewidth=0.5, label="Consensus")
        for (k, ueq) in enumerate(ModelInterface.polarized_equilibria(pκ))
            scatter!(axL, [ueq[1]], [ueq[2]];
                     color=:firebrick, marker=:rect, markersize=12, strokewidth=0.5,
                     label=k==1 ? "Polarized" : nothing)
        end
        axislegend(axL, position=:lb)

        # ---- Right: convergence time map (log scale) ----
        axR = Axis(fig[row, 2];
                   title="Convergence time (log₁₀ seconds)",
                   xlabel="u₁", ylabel="u₂", aspect=DataAspect(),
                   xgridvisible=false, ygridvisible=false)
        hm = heatmap!(axR, xs, ys, tlogT; colormap=:viridis)
        # reuse separatrix to show slow regions near boundaries (poly recipe ⇒ linewidth)
        contour!(axR, xs, ys, labTf; levels=[-0.5, 0.0, 0.5],
                 color=:black, linewidth=1.2)
        Colorbar(fig[row, 3], hm)

        # clean limits
        xlims!(axL, xmin, xmax); ylims!(axL, ymin, ymax)
        xlims!(axR, xmin, xmax); ylims!(axR, ymin, ymax)
    end

    fig
end


"""
Plot 4: Time series analysis (annotated).
Adds near-threshold diagnostics: steady polarization p̄ (± CI),
prediction p̂ = sqrt((κ-κ*)/κ*), ratio r = p̄/p̂, and relaxation time τ_c.
Also overlays ±p̂ on the polarization panel when κ>κ*.
"""
function plot_timeseries(κ, p_base; u0=[0.5, -0.5], tmax=500.0, dt=0.1)
    @info "  Analyzing time series for κ=$κ..."
    p = ModelInterface.kappa_set(p_base, κ)
    κ_star = getproperty(p, :kstar)

    # ODE
    function ode!(du, u, p, t)
        du .= ModelInterface.f(u, p)
    end
    sol = solve(ODEProblem(ode!, u0, (0.0, tmax), p), Tsit5(); saveat=dt)

    # Extract series
    t   = sol.t
    U   = reduce(hcat, sol.u)
    u1  = vec(U[1, :]);  u2 = vec(U[2, :])
    m   = (u1 .+ u2) ./ 2
    pol = 0.5 .* (u1 .- u2)           # signed odd mode
    pabs = abs.(pol)                   # amplitude

    # --- Diagnostics ---
    T  = length(pabs)
    B  = fld(6T, 10)                   # 60% burn-in
    post = pabs[B+1:end]
    pbar = mean(post)
    se   = batch_means_se(post; nb=10)

    # ACF(1) on the transient (or whole series if too short)
    acf1_slice = (B ≥ 10) ? pol[1:B] : pol
    ρ1  = cor(acf1_slice[1:end-1], acf1_slice[2:end])
    ρ1  = clamp(isfinite(ρ1) ? ρ1 : 0.0, 1e-6, 0.999)
    τc  = -1 / log(ρ1)                 # relaxation time proxy

    # Near-threshold prediction (normal-form calibration used in yaml_to_model_params)
    p̂ = (isfinite(κ_star) && κ > κ_star) ? sqrt((κ - κ_star)/κ_star) : 0.0
    r  = (p̂ > 0) ? pbar / p̂ : NaN

    # --- Figure ---
    fig = Figure(size=(1600, 1200))
    label_ratio = format_ratio_label(κ, κ_star; digits_ratio=3)

    # Panel 1: beliefs
    ax1 = Axis(fig[1, 1:2]; xlabel="Time", ylabel="Belief",
               title="Evolution: " * label_ratio)
    lines!(ax1, t, u1;  color=:blue,  linewidth=1.8, label="Agent 1")
    lines!(ax1, t, u2;  color=:red,   linewidth=1.8, label="Agent 2")
    lines!(ax1, t, m;   color=:green, linewidth=2.0, label="Mean")
    hlines!(ax1, [0]; color=:black, linestyle=:dash, linewidth=1)
    axislegend(ax1, position=:rt)

    # Annotation block on the top panel
    ratio = isfinite(κ_star) && κ_star>0 ? round(κ/κ_star, digits=2) : NaN
    info_lines = String[
        "κ/κ* = $(isnan(ratio) ? "—" : string(ratio))",
        "p̄ = $(round(pbar,digits=3)) ± $(round(1.96*se,digits=3))",
        "τ_c ≈ $(round(τc,digits=1))  (ρ₁=$(round(ρ1,digits=3)))"
    ]
    if κ > κ_star
        push!(info_lines, "p̂ = $(round(p̂,digits=3));  r = $(round(r,digits=2))")
    end
    txt = join(info_lines, "   |   ")
    xmax = maximum(t)
    ymax = maximum(vcat(u1, u2))
    text!(ax1, xmax*0.60, ymax - 0.05*(abs(ymax)+1e-6); text=txt, align=(:left,:top), fontsize=12)

    # Panel 2: polarization amplitude
    ax2 = Axis(fig[2, 1]; xlabel="Time", ylabel="|u₁ - u₂|/2", title="Polarization")
    lines!(ax2, t, pabs; color=:purple, linewidth=1.8, label="|u₁-u₂|/2")
    if κ > κ_star && p̂ > 0
        hlines!(ax2, [p̂, -p̂]; color=:red, linestyle=:dash, linewidth=1.5)
        text!(ax2, t[end]*0.80, p̂*(1 + 0.05); text="p̂", fontsize=11, color=:red)
    end

    # Panel 3: state magnitude
    ax3 = Axis(fig[2, 2]; xlabel="Time", ylabel="‖u‖", title="State Magnitude")
    lines!(ax3, t, sqrt.(u1.^2 .+ u2.^2); color=:green, linewidth=1.8)

    # Panel 4: ACF (lags in time units)
    ax4 = Axis(fig[3, 1]; xlabel="Lag", ylabel="ACF", title="Autocorrelation")
    max_lag = min(500, length(pol) ÷ 4)
    acf = autocorrelation(pol, max_lag)
    lines!(ax4, (0:max_lag) .* dt, acf; color=:blue, linewidth=2)
    hlines!(ax4, [0.0]; color=:black, linestyle=:dash, linewidth=1)

    # Panel 5: spectrum (log–log)
    ax5 = Axis(fig[3, 2]; xlabel="Frequency", ylabel="Power", title="Spectrum",
               xscale=log10, yscale=log10)
    freqs, psd = compute_psd(pol, dt)
    valid = (freqs .> 0) .& (psd .> 1e-12)
    lines!(ax5, freqs[valid], psd[valid]; color=:blue, linewidth=2)

    # Panel 6: phase trajectory
    ax6 = Axis(fig[4, 1:2]; xlabel="u₁", ylabel="u₂", title="Phase Trajectory", aspect=DataAspect())
    stride = max(1, length(u1) ÷ 2000)
    lines!(ax6, u1[1:stride:end], u2[1:stride:end]; color=:dodgerblue, linewidth=1.5)
    lines!(ax6, [-3, 3], [-3, 3]; color=:gray, linestyle=:dash, linewidth=1)
    scatter!(ax6, [u1[1]],  [u2[1]];  color=:blue, markersize=13, label="Start")
    scatter!(ax6, [u1[end]], [u2[end]]; color=:red,  markersize=13, label="End")
    axislegend(ax6, position=:lt)

    return fig
end


"""
Plot 5: Return maps
"""
function plot_return_maps(κ_values, p_base)
    @info "  Computing return maps..."
    
    n_κ = length(κ_values)
    fig = Figure(size=(1600, 1200))
    
    scenarios = [
        (u0=[1.0, -1.0], tmax=800.0, name="Polarized"),
        (u0=[0.1, 0.1], tmax=800.0, name="Consensus"),
        (u0=[2.0, -2.0], tmax=800.0, name="Extreme")
    ]
    
    dt = 0.1
    delay = 20
    
    for (κ_idx, κ) in enumerate(κ_values)
        p = ModelInterface.kappa_set(p_base, κ)
        
        for (s_idx, scen) in enumerate(scenarios)
            function ode!(du, u, p, t)
                F = ModelInterface.f(u, p)
                du .= F
            end
            
            prob = ODEProblem(ode!, scen.u0, (0.0, scen.tmax), p)
            sol = solve(prob, Tsit5(); saveat=dt)
            
            traj = reduce(hcat, sol.u)
            u1 = traj[1, :]
            
            label_ratio = format_ratio_label(κ, getproperty(p, :kstar); digits_ratio=3, digits_kappa=2)
            ax = Axis(fig[κ_idx, s_idx];
                     xlabel="u₁(t)", ylabel="u₁(t+τ)",
                     title=label_ratio * " — $(scen.name)",
                     aspect=DataAspect())
            
            if var(u1) < 1e-6
                eq = mean(u1)
                scatter!(ax, [eq], [eq]; markersize=20, color=:red, marker=:xcross)
                padding = 0.5
                lims = (eq - padding, eq + padding)
                xlims!(ax, lims)
                ylims!(ax, lims)
            else
                x_vals = u1[1:end-delay]
                y_vals = u1[delay+1:end]
                
                scatter!(ax, x_vals, y_vals; markersize=2, alpha=0.3, color=:blue)
                
                all_vals = [x_vals; y_vals]
                lims = extrema(all_vals)
                padding = 0.1 * (lims[2] - lims[1])
                plot_lims = (lims[1] - padding, lims[2] + padding)
                
                lines!(ax, [plot_lims[1], plot_lims[2]], [plot_lims[1], plot_lims[2]];
                      color=:red, linestyle=:dash, linewidth=2)
                
                xlims!(ax, plot_lims)
                ylims!(ax, plot_lims)
                
                corr_val = cor(x_vals, y_vals)
                text!(ax, plot_lims[1] + 0.05*(plot_lims[2]-plot_lims[1]),
                     plot_lims[2] - 0.05*(plot_lims[2]-plot_lims[1]);
                     text="ρ=$(round(corr_val, digits=2))",
                     fontsize=12, align=(:left, :top))
            end
        end
    end
    
    return fig
end

"""
Plot 6: Parameter scan
"""
function plot_parameter_scan(κ_range, p_base; n_points=150)
    @info "  Computing parameter scan..."
    
    κ_vals = collect(range(κ_range[1], κ_range[2], length=n_points))
    κ_star = getproperty(p_base, :kstar)
    diag = equilibrium_diagnostics(κ_vals, p_base)

    consensus_stable_mask = diag.consensus_max .< 0
    consensus_unstable_mask = .!consensus_stable_mask

    polarized_mask = diag.polarized_exists .& (.!isnan.(diag.polarized_max))
    polarized_stable_mask = polarized_mask .& (diag.polarized_max .< 0)
    polarized_unstable_mask = polarized_mask .& (.!polarized_stable_mask)

    fig = Figure(size=(1200, 720))

    ax = Axis(fig[1, 1];
             xlabel="Coupling κ", ylabel="Polarization |u₁ - u₂|/2",
             title="Bifurcation Structure")

    if any(consensus_stable_mask)
        lines!(ax, κ_vals[consensus_stable_mask], zeros(sum(consensus_stable_mask));
               color=:steelblue, linewidth=3, label="Consensus (stable)")
    end
    if any(consensus_unstable_mask)
        lines!(ax, κ_vals[consensus_unstable_mask], zeros(sum(consensus_unstable_mask));
               color=:steelblue, linewidth=3, linestyle=:dash,
               label="Consensus (unstable)")
    end
    if any(polarized_stable_mask)
        lines!(ax, κ_vals[polarized_stable_mask], diag.polarized_amp[polarized_stable_mask];
               color=:firebrick, linewidth=3, label="Polarized (stable)")
        lines!(ax, κ_vals[polarized_stable_mask], -diag.polarized_amp[polarized_stable_mask];
               color=:firebrick, linewidth=3)
    end
    if any(polarized_unstable_mask)
        lines!(ax, κ_vals[polarized_unstable_mask], diag.polarized_amp[polarized_unstable_mask];
               color=:darkorange, linewidth=3, linestyle=:dot,
               label="Polarized (unstable)")
        lines!(ax, κ_vals[polarized_unstable_mask], -diag.polarized_amp[polarized_unstable_mask];
               color=:darkorange, linewidth=3, linestyle=:dot)
    end

    vlines!(ax, [κ_star]; color=:seagreen, linestyle=:dash, linewidth=3,
           label="κ* = $(round(κ_star, digits=4))")

    ticks = ratio_ticks(minimum(κ_vals), maximum(κ_vals), κ_star)
    ticks === nothing || (ax.xticks = ticks)

    axislegend(ax, position=:lt)

    return fig
end

"""
Plot 7: Lyapunov spectrum
"""
function plot_lyapunov(κ_range, p_base; tmax=2000.0)
    @info "  Computing Lyapunov exponents..."
    
    κ_vals = collect(κ_range)
    lyap_values = Float64[]
    
    u0 = [0.1, 0.1]
    
    for (i, κ) in enumerate(κ_vals)
        p = ModelInterface.kappa_set(p_base, κ)
        
        λ = compute_lyapunov(
            ModelInterface.f, ModelInterface.jacobian, u0, p;
            tmax=tmax, dt=0.1
        )
        
        push!(lyap_values, λ)
        
        if i % 5 == 0
            @info "    Progress: $(i)/$(length(κ_vals))"
        end
    end
    
    fig = Figure(size=(1200, 700))
    
    ax = Axis(fig[1, 1];
             xlabel="Coupling κ", ylabel="Lyapunov exponent λ",
             title="Estimated leading eigenvalue ")
    
    lines!(ax, κ_vals, lyap_values; linewidth=3, color=:blue)
    hlines!(ax, [0]; color=:red, linestyle=:dash, linewidth=2)
    
    band!(ax, κ_vals, fill(-1, length(lyap_values)),
          min.(lyap_values, 0); color=(:green, 0.2))
    band!(ax, κ_vals, zeros(length(lyap_values)),
          max.(lyap_values, 0); color=(:red, 0.2))

    κ_star = getproperty(p_base, :kstar)
    ticks = ratio_ticks(minimum(κ_vals), maximum(κ_vals), κ_star)
    ticks === nothing || (ax.xticks = ticks)
    
    return fig
end

#═══════════════════════════════════════════════════════════════════════════
# MAIN ANALYSIS PIPELINE
#═══════════════════════════════════════════════════════════════════════════

"""
Run complete analysis from YAML config
"""
function analyze_config(config_path::String)
    @info "═══════════════════════════════════════════════════════════════"
    @info "  Comprehensive Analysis from YAML"
    @info "═══════════════════════════════════════════════════════════════"
    @info "Config: $config_path"

    @info ""

    # Load configuration
    cfg = load_yaml_config(config_path)
    config_name = haskey(cfg, "name") ? cfg["name"] : sanitize_run_name(splitext(basename(config_path))[1])

    @info "Configuration: $config_name"
    @info "  λ = $(cfg["params"]["lambda"])"
    @info "  σ = $(cfg["params"]["sigma"])"
    @info "  Θ = $(cfg["params"]["theta"])"
    @info "  c₀ = $(cfg["params"]["c0"])"
    @info ""
    
    # Convert to model parameters
    p_base, meta = yaml_to_model_params(cfg)
    κ_star = getproperty(p_base, :kstar)

    results = Dict{String, String}()
    results["kappa_star"] = string(κ_star)
    results["Vstar"] = string(p_base.Vstar)
    results["g"] = string(p_base.g)

    @info "Model parameters:"
    @info "  λ = $(p_base.λ)"
    @info "  σ = $(p_base.σ)"
    @info "  V* ≈ $(round(p_base.Vstar, digits=5))"
    @info "  g ≈ $(round(p_base.g, digits=5))"
    @info "  β = $(p_base.beta)"
    @info "  κ* (theory) = $(round(κ_star, digits=5))"
    @info ""
    
    # Determine κ range
    if haskey(cfg, "sweep")
        sweep_cfg = cfg["sweep"]
        n_points = get(sweep_cfg, "points", 121)

        if haskey(sweep_cfg, "kappa_from_factor_of_kstar") && isfinite(κ_star) && κ_star > 0
            κ_min = κ_star * Float64(sweep_cfg["kappa_from_factor_of_kstar"])
        else
            κ_min = Float64(get(sweep_cfg, "kappa_from", max(0.0, 0.5 * κ_star)))
        end

        if haskey(sweep_cfg, "kappa_to")
            κ_max = Float64(sweep_cfg["kappa_to"])
        else
            factor = Float64(get(sweep_cfg, "kappa_to_factor_of_kstar", 3.0))
            κ_max = (isfinite(κ_star) && κ_star > 0) ? κ_star * factor : κ_min + max(abs(κ_min), 1.0)
        end
    else
        κ_min = max(0.0, 0.4 * κ_star)
        κ_max = (isfinite(κ_star) && κ_star > 0) ? 2.5 * κ_star : κ_min + 1.0
        n_points = 121
    end

    if κ_max <= κ_min
        bump = max(abs(κ_star) * 0.25, 1e-3)
        κ_max = κ_min + bump
    end

    @info "Analysis range: κ ∈ [$(round(κ_min, digits=3)), $(round(κ_max, digits=3))]"
    @info ""
    
    # Set up output
    outdir = joinpath(cfg["output_dir"], "comprehensive_analysis_$config_name")
    mkpath(outdir)
    @info "Output directory: $outdir"
    @info ""
    
    # Set theme
    PlottingCairo.set_theme_elegant!()
    
    # Generate plots
    κ_range_fine = range(κ_min, κ_max; length=n_points)
    κ_range_coarse = range(κ_min, κ_max; length=max(20, div(n_points, 5)))
    κ_selected = kappa_from_ratios(κ_star, κ_min, κ_max, [0.5, 0.9, 1.1, 1.6]; fallback_count=4)
    
    # Plot 1: Bifurcation
    try
        @info "Generating Plot 1: Bifurcation diagram"
        fig = plot_bifurcation(κ_range_fine, p_base)
        filename = "01_bifurcation.png"
        save(joinpath(outdir, filename), fig)
        results["bifurcation"] = filename
        @info "  ✓ Saved: $filename"
    catch e
        @error "  ✗ Failed" exception=e
    end
    
    # Plot 2: Phase portraits
    try
        @info "Generating Plot 2: Phase portraits"
        fig = plot_phase_portraits(κ_selected, p_base)
        filename = "02_phase_portraits.png"
        save(joinpath(outdir, filename), fig)
        results["phase_portraits"] = filename
        @info "  ✓ Saved: $filename"
    catch e
        @error "  ✗ Failed" exception=e
    end
    
    # Plot 3: Basins
    try
        @info "Generating Plot 3: Basins of attraction"
        κ_basin = kappa_from_ratios(κ_star, κ_min, κ_max, [0.6, 0.9, 1.1, 1.5]; fallback_count=4)
        fig = plot_basins(κ_basin, p_base; resolution=40)
        filename = "03_basins.png"
        save(joinpath(outdir, filename), fig)
        results["basins"] = filename
        @info "  ✓ Saved: $filename"
    catch e
        @error "  ✗ Failed" exception=e
    end
    
    # Plot 4: Time series
    try
        @info "Generating Plot 4: Time series analysis"
        dt = cfg["dt"]
        T = min(cfg["T"], 500.0)
        
        κ_times = kappa_from_ratios(κ_star, κ_min, κ_max, [0.75, 1.05, 1.4]; fallback_count=3)
        for κ in κ_times
            fig = plot_timeseries(κ, p_base; tmax=T, dt=dt)
            ratio_tag = isfinite(κ_star) && κ_star > 0 ? @sprintf("%0.2f", κ / κ_star) : @sprintf("%0.2f", κ)
            filename = "04_timeseries_ratio_$(replace(ratio_tag, "." => "p")).png"
            save(joinpath(outdir, filename), fig)
        end
        results["timeseries"] = "04_timeseries_*.png"
        @info "  ✓ Saved: 04_timeseries_*.png"
    catch e
        @error "  ✗ Failed" exception=e
    end
    
    # Plot 5: Return maps
    try
        @info "Generating Plot 5: Return maps"
        κ_return = kappa_from_ratios(κ_star, κ_min, κ_max, [0.8, 1.05, 1.4]; fallback_count=3)
        fig = plot_return_maps(κ_return, p_base)
        filename = "05_return_maps.png"
        save(joinpath(outdir, filename), fig)
        results["return_maps"] = filename
        @info "  ✓ Saved: $filename"
    catch e
        @error "  ✗ Failed" exception=e
    end
    
    # Plot 6: Parameter scan
    try
        @info "Generating Plot 6: Parameter scan"
        fig = plot_parameter_scan((κ_min, κ_max), p_base; n_points=n_points)
        filename = "06_parameter_scan.png"
        save(joinpath(outdir, filename), fig)
        results["parameter_scan"] = filename
        @info "  ✓ Saved: $filename"
    catch e
        @error "  ✗ Failed" exception=e
    end
    
    # Plot 7: Lyapunov
    try
        @info "Generating Plot 7: Lyapunov spectrum"
        fig = plot_lyapunov(κ_range_coarse, p_base; tmax=min(2000.0, cfg["T"]))
        filename = "07_lyapunov.png"
        save(joinpath(outdir, filename), fig)
        results["lyapunov"] = filename
        @info "  ✓ Saved: $filename"
    catch e
        @error "  ✗ Failed" exception=e
    end
    
    # Generate summary
    summary_path = joinpath(outdir, "summary.txt")
    open(summary_path, "w") do io
        println(io, "═══════════════════════════════════════════════════════════════")
        println(io, "Comprehensive Bifurcation Analysis")
        println(io, "═══════════════════════════════════════════════════════════════")
        println(io, "")
        println(io, "Configuration: $config_name")
        println(io, "Generated: $(now())")
        println(io, "")
        println(io, "Parameters:")
        println(io, "  λ = $(cfg["params"]["lambda"])")
        println(io, "  σ = $(cfg["params"]["sigma"])")
        println(io, "  Θ = $(cfg["params"]["theta"])")
        println(io, "  c₀ = $(cfg["params"]["c0"])")
        println(io, "")
        println(io, "Model (normal form calibration):")
        println(io, "  λ = $(p_base.λ)")
        println(io, "  σ = $(p_base.σ)")
        println(io, "  Θ = $(p_base.Θ)")
        println(io, "  c₀ = $(p_base.c0)")
        println(io, "  Hazard = $(meta.hazard)")
        println(io, "  V* ≈ $(round(p_base.Vstar, digits=6))")
        println(io, "  g ≈ $(round(p_base.g, digits=6))")
        println(io, "  β = $(p_base.beta)")
        println(io, "  κ* = $(round(κ_star, digits=6))")
        println(io, "  Theory: κ* = g σ² / (2 λ V*)")
        theory_val = p_base.g * p_base.σ^2 / (2 * p_base.λ * p_base.Vstar)
        println(io, "         = $(round(theory_val, digits=6)) (numerical check)")
        println(io, "")
        println(io, "Analysis Range:")
        println(io, "  κ ∈ [$(round(κ_min, digits=3)), $(round(κ_max, digits=3))]")
        println(io, "  Points: $n_points")
        if isfinite(κ_star) && κ_star > 0
            println(io, "  κ/κ* ∈ [$(round(κ_min/κ_star, digits=3)), $(round(κ_max/κ_star, digits=3))]")
        end
        println(io, "")
        println(io, "Generated Plots:")
        for (key, file) in sort(collect(results))
            println(io, "  $key: $file")
        end
        println(io, "")
        println(io, "═══════════════════════════════════════════════════════════════")
    end
    
    @info ""
    @info "═══════════════════════════════════════════════════════════════"
    @info "  ✅ Analysis Complete!"
    @info "═══════════════════════════════════════════════════════════════"
    @info "Output: $outdir"
    @info "Summary: $summary_path"
    @info "Plots generated: $(length(results))"
    @info "═══════════════════════════════════════════════════════════════"
    
    return results
end

"""
Process all YAML files in a directory
"""
function analyze_all(config_dir::String="configs")
    @info "Scanning directory: $config_dir"
    
    if !isdir(config_dir)
        @error "Directory not found: $config_dir"
        return Dict()
    end
    
    yaml_files = filter(f -> endswith(lowercase(f), ".yaml") || endswith(lowercase(f), ".yml"),
                       readdir(config_dir, join=true))
    
    if isempty(yaml_files)
        @error "No YAML files found in $config_dir"
        return Dict()
    end
    
    @info "Found $(length(yaml_files)) configuration(s)"
    
    all_results = Dict{String, Any}()
    
    for config_file in yaml_files
        config_name = sanitize_run_name(splitext(basename(config_file))[1])
        @info ""
        @info "Processing: $config_name"

        try
            results = analyze_config(config_file)
            all_results[config_name] = results
        catch e
            @error "Failed to process $config_name" exception=(e, catch_backtrace())
            all_results[config_name] = :failed
        end
    end
    
    @info ""
    @info "═══════════════════════════════════════════════════════════════"
    @info "  ✅ Batch Processing Complete"
    @info "═══════════════════════════════════════════════════════════════"
    @info "Processed: $(length(all_results)) configurations"
    @info "  Successful: $(sum(values(all_results) .!= :failed))"
    @info "  Failed: $(sum(values(all_results) .== :failed))"
    @info "═══════════════════════════════════════════════════════════════"
    
    return all_results
end

#═══════════════════════════════════════════════════════════════════════════
# COMMAND LINE INTERFACE
#═══════════════════════════════════════════════════════════════════════════

function main()
    if length(ARGS) == 0
        println("""
        Usage:
          julia --project=. scripts/analyze_from_yaml.jl <config.yaml>
          julia --project=. scripts/analyze_from_yaml.jl --all [config_dir]
        
        Examples:
          julia --project=. scripts/analyze_from_yaml.jl configs/example_sweep.yaml
          julia --project=. scripts/analyze_from_yaml.jl --all
          julia --project=. scripts/analyze_from_yaml.jl --all configs/
        """)
        return
    end
    
    if ARGS[1] == "--all"
        config_dir = length(ARGS) >= 2 ? ARGS[2] : "configs"
        analyze_all(config_dir)
    else
        config_path = ARGS[1]
        analyze_config(config_path)
    end
end

if abspath(PROGRAM_FILE) == @__FILE__
    main()
end<|MERGE_RESOLUTION|>--- conflicted
+++ resolved
@@ -43,28 +43,20 @@
     end
 end
 
-<<<<<<< HEAD
 const DSVIZ_PATCH_APPLIED = Ref(false)
 
-=======
->>>>>>> 6f72912d
 """
 Attempt to load an optional dependency. Returns `true` if successful and
 `false` otherwise while keeping the script running.
 """
 function try_import(modsym::Symbol; pkgname::AbstractString=String(modsym),
                     install_hint::Union{Nothing,AbstractString}=nothing,
-<<<<<<< HEAD
                     min_julia::Union{Nothing,VersionNumber}=nothing,
                     allow_dsviz_patch::Bool=true)
-=======
-                    min_julia::Union{Nothing,VersionNumber}=nothing)
->>>>>>> 6f72912d
     try
         @eval import $(modsym)
         return true
     catch err
-<<<<<<< HEAD
         msg = sprint(showerror, err)
         if allow_dsviz_patch && occursin("DynamicalSystemsVisualizations.subscript", msg) && !DSVIZ_PATCH_APPLIED[]
             ext_path = locate_dsviz_extension()
@@ -80,8 +72,6 @@
                 @info "  → DynamicalSystemsVisualizations patch unavailable (path: $(ext_path))"
             end
         end
-=======
->>>>>>> 6f72912d
         @info "Optional dependency $pkgname unavailable – falling back";
         bt = catch_backtrace()
         @debug "Failed to load optional dependency" exception=(err, bt)
@@ -96,7 +86,6 @@
         if min_julia !== nothing && VERSION < min_julia
             @info "  → Requires Julia $(min_julia) or newer (current $(VERSION))"
         end
-<<<<<<< HEAD
         return false
     end
 end
@@ -157,18 +146,6 @@
     try_import(:DynamicalSystems; pkgname="DynamicalSystems",
                install_hint="julia --project=. -e 'using Pkg; Pkg.add(\"DynamicalSystems\")'")
 
-=======
-        msg = sprint(showerror, err)
-        if occursin("DynamicalSystemsVisualizations.subscript", msg)
-            @info "  → DynamicalSystemsVisualizations < 0.6 is incompatible with Julia $(VERSION)"
-            @info "    Run: julia --project=. -e 'using Pkg; Pkg.update(); Pkg.add(PackageSpec(name=\"DynamicalSystems\", version=\"3.0\"))'"
-            @info "    or patch ~/.julia/packages/DynamicalSystems/*/ext/DynamicalSystemsVisualizations.jl to declare `const subscript = …`"
-        end
-        return false
-    end
-end
-
->>>>>>> 6f72912d
 using LinearAlgebra
 using Statistics
 using DifferentialEquations
@@ -247,12 +224,7 @@
 const DYNAMICALSYSTEMS_BACKEND = Ref{Symbol}(:none)
 
 function load_dynamicalsystems_backend()
-<<<<<<< HEAD
     if attempt_import_dynamicalsystems()
-=======
-    if try_import(:DynamicalSystems; pkgname="DynamicalSystems",
-                  install_hint="julia --project=. -e 'using Pkg; Pkg.add(\"DynamicalSystems\")'")
->>>>>>> 6f72912d
         DYNAMICALSYSTEMS_MODULE[] = getfield(Main, :DynamicalSystems)
         DYNAMICALSYSTEMS_BACKEND[] = :dynamicalsystems
         return true
