"""
analyze_from_yaml.jl

Complete bifurcation analysis from YAML configuration.
Self-contained with all dependencies from the project.

Usage:
    julia --project=. scripts/analyze_from_yaml.jl configs/example_sweep.yaml
    julia --project=. scripts/analyze_from_yaml.jl --all  # Process all configs
"""

#═══════════════════════════════════════════════════════════════════════════
# IMPORTS AND ENVIRONMENT PREPARATION
#═══════════════════════════════════════════════════════════════════════════

using Logging
using Pkg

const PROJECT_ROOT = normpath(joinpath(@__DIR__, ".."))
const OUTPUT_ROOT  = normpath(joinpath(PROJECT_ROOT, "outputs"))

Pkg.activate(PROJECT_ROOT)

function ensure_project_dependencies()
    try
        Pkg.instantiate()
    catch err
        bt = catch_backtrace()
        @error "Failed to instantiate project dependencies" exception=(err, bt)
        exit(1)
    end
end

ensure_project_dependencies()

function safe_import(modsym::Symbol; pkgname::AbstractString=String(modsym))
    try
        @eval using $(modsym)
    catch err
        bt = catch_backtrace()
        @error "Failed to load dependency $pkgname" exception=(err, bt)
        exit(1)
    end
end

"""
Attempt to load an optional dependency. Returns `true` if successful and
`false` otherwise while keeping the script running.
"""
function try_import(modsym::Symbol; pkgname::AbstractString=String(modsym),
                    install_hint::Union{Nothing,AbstractString}=nothing,
                    min_julia::Union{Nothing,VersionNumber}=nothing)
    try
        @eval import $(modsym)
        return true
    catch err
        @info "Optional dependency $pkgname unavailable – falling back";
        @debug "Failed to load optional dependency" exception=(err, catch_backtrace())
        pkgpath = Base.find_package(pkgname)
        if pkgpath === nothing
            suggestion = isnothing(install_hint) ?
                "julia --project=. -e 'using Pkg; Pkg.add(\"$pkgname\")'" : install_hint
            @info "  → Install with: $suggestion"
        else
            @info "  → Package detected at $pkgpath but failed to load"
        end
        if min_julia !== nothing && VERSION < min_julia
            @info "  → Requires Julia $(min_julia) or newer (current $(VERSION))"
        end
        return false
    end
end

using LinearAlgebra
using Statistics
using DifferentialEquations
using FFTW
using StatsBase
using Printf
using Dates
using Base.Threads

# Import only the simulation submodules we need (without triggering BifurcationKit)
module BeliefAnalysisCore
    include(joinpath(@__DIR__, "..", "src", "Utils.jl"))
    include(joinpath(@__DIR__, "..", "src", "Types.jl"))
    include(joinpath(@__DIR__, "..", "src", "Hazard.jl"))
    include(joinpath(@__DIR__, "..", "src", "Model.jl"))
    include(joinpath(@__DIR__, "..", "src", "Stats.jl"))
end

"""
Map requested κ/κ* ratios to κ values inside [κ_min, κ_max].
Falls back to an evenly spaced grid if κ* <= 0 or if the requested
ratios do not intersect the interval.
"""
function kappa_from_ratios(κ_star::Real, κ_min::Real, κ_max::Real,
                           ratios::AbstractVector{<:Real}; fallback_count::Int=length(ratios))
    if !isfinite(κ_star) || κ_star <= 0
        return collect(range(κ_min, κ_max; length=max(fallback_count, 2)))
    end

    raw = κ_star .* collect(ratios)
    span = maximum(abs.([κ_star, κ_min, κ_max]))
    tol = max(1e-9, 1e-6 * span)
    mask = (raw .>= κ_min - tol) .& (raw .<= κ_max + tol)
    selected = sort(unique(raw[mask]))

    if isempty(selected)
        return collect(range(κ_min, κ_max; length=max(fallback_count, 2)))
    end

    return selected
end

function ratio_ticks(κ_min::Real, κ_max::Real, κ_star::Real)
    if !isfinite(κ_star) || κ_star <= 0
        return nothing
    end

    r_min = max(0.0, floor(κ_min / κ_star * 2) / 2)
    r_max = ceil(max(κ_max / κ_star, 0.0) * 2) / 2
    ratios = collect(r_min:0.5:r_max)
    ticks = κ_star .* ratios
    labels = [string(round(r, digits=2), " κ*") for r in ratios]
    return (ticks, labels)
end

using .BeliefAnalysisCore.Types: Params, StepHazard, LogisticHazard
using .BeliefAnalysisCore.Stats: estimate_Vstar, estimate_g, critical_kappa

# Load YAML and plotting backend dependencies
safe_import(:YAML; pkgname="YAML")
safe_import(:CairoMakie; pkgname="CairoMakie")
safe_import(:ColorSchemes; pkgname="ColorSchemes")

# Diagnose optional BifurcationKit status early so users see actionable hints
const BIFURCATIONKIT_AVAILABLE = try_import(:BifurcationKit; pkgname="BifurcationKit",
                                            install_hint="julia --project=. -e 'using Pkg; Pkg.add(url=\"https://github.com/bifurcationkit/BifurcationKit.jl.git\")'",
                                            min_julia=v"1.9")
if BIFURCATIONKIT_AVAILABLE
    @info "BifurcationKit detected – advanced continuation scripts remain enabled"
else
    @info "Proceeding without BifurcationKit-dependent features (builtin normal-form tools will be used)"
end

# Optional Attractors.jl integration for basin computations
const ATTRACTORS_AVAILABLE = try_import(:Attractors; pkgname="Attractors",
                                        install_hint="julia --project=. -e 'using Pkg; Pkg.add(\"Attractors\"); Pkg.add(\"DynamicalSystems\")'") &&
                             try_import(:DynamicalSystems; pkgname="DynamicalSystems",
                                        install_hint="julia --project=. -e 'using Pkg; Pkg.add(\"DynamicalSystems\")'")
if ATTRACTORS_AVAILABLE
    @info "Attractors.jl detected – enabling advanced basin computation"
else
    @info "Proceeding with internal basin computation (Attractors.jl not active)"
end

# Load bifurcation modules
include(joinpath(@__DIR__, "..", "src", "bifurcation", "model_interface.jl"))
include(joinpath(@__DIR__, "..", "src", "bifurcation", "plotting_cairo.jl"))

using .ModelInterface
using .PlottingCairo

#═══════════════════════════════════════════════════════════════════════════
# YAML CONFIGURATION LOADER
#═══════════════════════════════════════════════════════════════════════════

"""
Ensure a YAML mapping has string keys for consistent access.
"""
function ensure_string_dict(value, context::AbstractString)
    value isa AbstractDict || throw(ArgumentError("$context must be a mapping, got $(typeof(value))"))
    return Dict(String(k) => v for (k, v) in value)
end

function coerce_string(value, context::AbstractString; allow_empty::Bool=false)
    str = String(value)
    str = strip(str)
    if !allow_empty && isempty(str)
        throw(ArgumentError("$context cannot be empty"))
    end
    return str
end

function expect_string!(dict::AbstractDict, key::AbstractString; default::Union{Nothing,AbstractString}=nothing,
                         allow_empty::Bool=false, context::AbstractString=key)
    value = if haskey(dict, key)
        dict[key]
    elseif default === nothing
        throw(ArgumentError("Missing required field: $context"))
    else
        default
    end
    str = coerce_string(value, context; allow_empty=allow_empty)
    dict[key] = str
    return str
end

function coerce_real(value, context::AbstractString)
    num = if value isa Real
        Float64(value)
    elseif value isa AbstractString
        parsed = tryparse(Float64, value)
        parsed === nothing && throw(ArgumentError("$context must be numeric, got '$value'"))
        parsed
    else
        throw(ArgumentError("$context must be numeric, got $(typeof(value))"))
    end
    isfinite(num) || throw(ArgumentError("$context must be finite"))
    return num
end

function expect_real!(dict::AbstractDict, key::AbstractString; min::Real=-Inf, max::Real=Inf,
                      default::Union{Nothing,Real,AbstractString}=nothing, context::AbstractString=key)
    value = if haskey(dict, key)
        dict[key]
    elseif default === nothing
        throw(ArgumentError("Missing required field: $context"))
    else
        default
    end
    num = coerce_real(value, context)
    if num < min || num > max
        throw(ArgumentError("$context must be between $min and $max, got $num"))
    end
    dict[key] = num
    return num
end

function expect_int!(dict::AbstractDict, key::AbstractString; min::Integer=typemin(Int),
                     max::Integer=typemax(Int), default=nothing, context::AbstractString=key)
    value = if haskey(dict, key)
        dict[key]
    elseif default === nothing
        throw(ArgumentError("Missing required field: $context"))
    else
        default
    end

    num = if value isa Integer
        Int(value)
    elseif value isa Real
        rounded = round(Int, value)
        abs(value - rounded) <= eps(Base.max(abs(value), 1.0)) || throw(ArgumentError("$context must be an integer, got $value"))
        rounded
    elseif value isa AbstractString
        parsed = tryparse(Int, value)
        parsed === nothing && throw(ArgumentError("$context must be an integer, got '$value'"))
        parsed
    else
        throw(ArgumentError("$context must be an integer, got $(typeof(value))"))
    end

    if num < min || num > max
        throw(ArgumentError("$context must be between $min and $max, got $num"))
    end

    dict[key] = num
    return num
end

function sanitize_output_dir(raw::AbstractString)
    mkpath(OUTPUT_ROOT)
    candidate = normpath(isabspath(raw) ? raw : joinpath(PROJECT_ROOT, raw))
    rel_project = relpath(candidate, PROJECT_ROOT)
    if startswith(rel_project, "..")
        throw(ArgumentError("output_dir must reside inside the project directory: $raw"))
    end
    rel_output = relpath(candidate, OUTPUT_ROOT)
    if startswith(rel_output, "..")
        throw(ArgumentError("output_dir must be within $(OUTPUT_ROOT). Received: $raw"))
    end
    return candidate
end

function sanitize_run_name(name_in)
    name = coerce_string(name_in, "name"; allow_empty=false)
    sanitized = replace(name, r"[^A-Za-z0-9_.-]" => "_")
    return isempty(sanitized) ? "config" : sanitized
end

"""
Load and validate YAML configuration
"""
function load_yaml_config(filepath::String)
    if !isfile(filepath)
        throw(ArgumentError("Config file not found: $filepath"))
    end
    
    cfg_raw = YAML.load_file(filepath)
    cfg = ensure_string_dict(cfg_raw, "root")

    # Validate required fields
    required_fields = ["params", "N", "T", "dt", "output_dir"]
    for field in required_fields
        haskey(cfg, field) || throw(ArgumentError("Missing required field: $field"))
    end

    cfg["params"] = ensure_string_dict(cfg["params"], "params")
    params = cfg["params"]

    for param in ["lambda", "sigma", "theta", "c0", "hazard"]
        haskey(params, param) || throw(ArgumentError("Missing required parameter: $param"))
    end

    expect_real!(params, "lambda"; context="params.lambda")
    expect_real!(params, "sigma"; min=0.0, context="params.sigma")
    expect_real!(params, "theta"; context="params.theta")
    expect_real!(params, "c0"; context="params.c0")

    hazard_cfg = ensure_string_dict(params["hazard"], "params.hazard")
    kind = lowercase(expect_string!(hazard_cfg, "kind"; context="params.hazard.kind"))
    if kind == "step"
        expect_real!(hazard_cfg, "nu0"; context="params.hazard.nu0")
    elseif kind == "logistic"
        expect_real!(hazard_cfg, "numax"; context="params.hazard.numax")
        expect_real!(hazard_cfg, "beta"; context="params.hazard.beta")
    else
        throw(ArgumentError("Unsupported hazard kind: $(hazard_cfg["kind"]) — use 'step' or 'logistic'."))
    end
    hazard_cfg["kind"] = kind
    params["hazard"] = hazard_cfg

    cfg["N"] = expect_int!(cfg, "N"; min=2, context="N")
    cfg["T"] = expect_real!(cfg, "T"; min=0.0, context="T")
    cfg["dt"] = expect_real!(cfg, "dt"; min=1e-6, context="dt")
    cfg["burn_in"] = expect_real!(cfg, "burn_in"; min=0, default=0, context="burn_in")
    cfg["seed"] = expect_int!(cfg, "seed"; default=0, context="seed")

    outdir_raw = expect_string!(cfg, "output_dir"; context="output_dir")
    cfg["output_dir"] = sanitize_output_dir(outdir_raw)

    if haskey(cfg, "sweep")
        sweep_cfg = ensure_string_dict(cfg["sweep"], "sweep")
        if haskey(sweep_cfg, "points")
            sweep_cfg["points"] = expect_int!(sweep_cfg, "points"; min=2, context="sweep.points")
        end
        for key in ["kappa_from", "kappa_to", "kappa_from_factor_of_kstar", "kappa_to_factor_of_kstar"]
            if haskey(sweep_cfg, key)
                expect_real!(sweep_cfg, key; context="sweep.$key")
            end
        end
        cfg["sweep"] = sweep_cfg
    end

    if haskey(cfg, "name")
        cfg["name"] = sanitize_run_name(cfg["name"])
    end

    return cfg
end

"""
Convert YAML parameters to ModelInterface format
"""
function yaml_to_model_params(cfg::Dict)
    params = cfg["params"]

    # Extract core parameters
    λ = Float64(params["lambda"])
    σ = Float64(params["sigma"])
    Θ = Float64(params["theta"])
    c0 = Float64(params["c0"])

    hazard_cfg = params["hazard"]
    hazard = begin
        kind = lowercase(String(hazard_cfg["kind"]))
        if kind == "step"
            StepHazard(Float64(hazard_cfg["nu0"]))
        elseif kind == "logistic"
            LogisticHazard(Float64(hazard_cfg["numax"]), Float64(hazard_cfg["beta"]))
        else
            error("Unsupported hazard kind: $(hazard_cfg["kind"]) — use 'step' or 'logistic'.")
        end
    end

    seed = get(cfg, "seed", 0)
    N = cfg["N"]
    T = cfg["T"]
    dt = cfg["dt"]
    burn_in = cfg["burn_in"]

    p_sim = Params(; λ=λ, σ=σ, Θ=Θ, c0=c0, hazard=hazard)

    @info "  Estimating stationary dispersion V* via Monte Carlo" N=N T=T dt=dt burn_in=burn_in seed=seed
    Vstar = estimate_Vstar(p_sim; N=N, T=T, dt=dt, burn_in=burn_in, seed=seed)

    @info "  Estimating odd-mode decay g at κ=0"
    g_est = estimate_g(p_sim;
                       N=max(N, 20_000),
                       T=min(max(T, 40.0), 120.0),
                       dt=min(dt, 0.01),
                       seed=seed)

    κ_star = critical_kappa(p_sim; Vstar=Vstar, g=g_est, N=N, T=T, dt=dt, burn_in=burn_in, seed=seed)

    # Calibrate cubic nonlinearity so that |u₁-u₂|/2 ≈ √((κ-κ*)/κ*) for κ > κ*
    σ_sq = max(σ^2, eps())
    prefactor = (2 * λ * Vstar) / σ_sq
    β = prefactor * max(κ_star, eps())
    p_model = (
        λ=λ,
        σ=σ,
        Θ=Θ,
        c0=c0,
        Vstar=Vstar,
        g=g_est,
        beta=β,
        kappa=0.0,
        kstar=κ_star,
        seed=seed,
    )

    meta = (
        params=p_sim,
        hazard=hazard,
        Vstar=Vstar,
        g=g_est,
        κ_star=κ_star,
    )

    return p_model, meta
end

#═══════════════════════════════════════════════════════════════════════════
# UTILITY FUNCTIONS
#═══════════════════════════════════════════════════════════════════════════

"""
Compute autocorrelation function
"""
function autocorrelation(x::Vector{Float64}, max_lag::Int)
    n = length(x)
    x_centered = x .- mean(x)
    
    acf = zeros(max_lag + 1)
    c0 = sum(x_centered.^2) / n
    
    if c0 < 1e-12
        return acf
    end
    
    for lag in 0:max_lag
        if lag == 0
            acf[1] = 1.0
        else
            c_lag = sum(x_centered[1:n-lag] .* x_centered[lag+1:n]) / n
            acf[lag+1] = c_lag / c0
        end
    end
    
    return acf
end

"""
Compute power spectral density
"""
function compute_psd(x::Vector{Float64}, dt::Float64)
    n = length(x)
    x_centered = x .- mean(x)
    
    # Apply Hanning window
    window = 0.5 .- 0.5 .* cos.(2π .* (0:n-1) ./ (n-1))
    x_windowed = x_centered .* window
    
    # Compute FFT
    X = fft(x_windowed)
    psd = abs2.(X) ./ n
    freqs = fftfreq(n, 1/dt)
    
    # Keep only positive frequencies
    pos_idx = freqs .>= 0
    
    return freqs[pos_idx], psd[pos_idx]
end

"""
Order parameter for polarization: half the difference between the two agents.
Falls back to mean if dimensionality ≠ 2.
"""
polarization_coordinate(u::AbstractVector) = length(u) == 2 ? 0.5 * (u[1] - u[2]) : mean(u)

polarization_amplitude(u::AbstractVector) = abs(polarization_coordinate(u))

"""
Classify attractor by running trajectory
"""
function classify_attractor(u0::Vector{Float64}, p; tmax=500.0)
    function ode!(du, u, p, t)
        F = ModelInterface.f(u, p)
        du .= F
    end

    prob = ODEProblem(ode!, u0, (0.0, tmax), p)

    try
        sol = solve(prob, Tsit5(); reltol=1e-6, abstol=1e-6)
        u_final = sol.u[end]
        pol_final = polarization_coordinate(u_final)

        amp_ref = ModelInterface.polarization_amplitude(p)
        tol = amp_ref > 0 ? max(0.02, 0.1 * amp_ref) : 0.02

        if abs(pol_final) < tol
            return 0  # Consensus
        elseif pol_final > tol
            return 1  # Positive polarization
        elseif pol_final < -tol
            return -1  # Negative polarization
        else
            return 0
        end
    catch
        return NaN
    end
end

"""
Integrate from u0 until it lands ε-close to an attractor or tmax is reached.
Returns (label, t_hit) with label ∈ {-1,0,+1} or NaN if integration failed.
label = 0 → consensus, ±1 → polarized branches (sign = sign of odd mode).
"""
function classify_flow(u0_in::AbstractVector{<:Real}, p;
                       tmax::Float64=300.0, dt::Float64=0.05, ε::Float64=1e-3)
    # ensure a concrete Vector{Float64}
    u0 = Vector{Float64}(u0_in)

    # precompute target equilibria
    pol_eqs_raw = ModelInterface.polarized_equilibria(p)    # may return vectors/tuples
    pol_eqs = [Vector{Float64}(e) for e in pol_eqs_raw]
    consensus = zeros(2)

    function ode!(du, u, p, t)
        du .= ModelInterface.f(u, p)
    end

    prob = ODEProblem(ode!, u0, (0.0, tmax), p)
    integ = init(prob, Tsit5(); dt=dt, save_everystep=false)  # fast stepping

    t = 0.0
    try
        while t < tmax
            step!(integ)
            u = integ.u
            t = integ.t

            # consensus check
            if norm(u .- consensus) < ε
                return (0, t)
            end
            # polarized check
            if !isempty(pol_eqs)
                dmin, arg = findmin(map(e -> norm(u .- e), pol_eqs))
                if dmin < ε
                    s = sign(0.5 * (pol_eqs[arg][1] - pol_eqs[arg][2]))
                    return (s ≥ 0 ? 1 : -1, t)
                end
            end
        end
    catch
        return (NaN, t)   # integration failure → mark as NaN
    end

    # fallback classification: sign of odd mode at final time
    odd = 0.5 * (integ.u[1] - integ.u[2])
    lab = abs(odd) < 5ε ? 0 : (odd > 0 ? 1 : -1)
    return (lab, tmax)
end

"""
Compute a supersampled basin grid and convergence times.
Supersampling (ss≥1) anti-aliases boundaries (majority vote on labels).
Returns (xs, ys, labels::Matrix{Int8}, times::Matrix{Float32}).
This is the built-in fallback implementation used when Attractors.jl is
unavailable or fails.
"""
function compute_basin_grid_fallback(κ::Real, p_base; xmin=-3.0, xmax=3.0, ymin=-3.0, ymax=3.0,
                                     res::Int=250, ss::Int=2, tmax::Float64=300.0,
                                     dt::Float64=0.05, ε::Float64=1e-3)
    p   = ModelInterface.kappa_set(p_base, κ)
    xs  = range(xmin, xmax; length=res)
    ys  = range(ymin, ymax; length=res)
    dx  = step(xs);  dy = step(ys)

    labels = Matrix{Int8}(undef, res, res)
    times  = Matrix{Float32}(undef, res, res)

    Threads.@threads for i in 1:res
        for j in 1:res
            labs = Int8[]
            ts   = Float64[]
            # supersample at subcell centers
            for a in 0:ss-1, b in 0:ss-1
                x = xs[i] + (a + 0.5)/ss * dx - 0.5*dx
                y = ys[j] + (b + 0.5)/ss * dy - 0.5*dy
                lab, thit = classify_flow([x, y], p; tmax=tmax, dt=dt, ε=ε)
                push!(labs, Int8(isnan(lab) ? 0 : lab))
                push!(ts,  thit)
            end
            # majority vote for label; mean for time
            labels[i, j] = StatsBase.mode(labs)
            times[i, j]  = Float32(mean(ts))
        end
    end
    return xs, ys, labels, times
end

"""
Attempt to compute the basin grid using Attractors.jl. Falls back to the
internal implementation if Attractors.jl is not available or raises an
exception.
"""
function compute_basin_grid_attractors(κ::Real, p_base; xmin=-3.0, xmax=3.0,
                                       ymin=-3.0, ymax=3.0, res::Int=250,
                                       ss::Int=2, tmax::Float64=300.0,
                                       dt::Float64=0.05, ε::Float64=1e-3)
    try
        p   = ModelInterface.kappa_set(p_base, κ)
        flow! = (du, u, p, t) -> (du .= ModelInterface.f(u, p))
        ds = DynamicalSystems.ContinuousDynamicalSystem(flow!, zeros(2), p)

        ss_eff = max(ss, 1)
        res_eff = max(res * ss_eff, 2)
        xs_fine = range(xmin, xmax; length=res_eff)
        ys_fine = range(ymin, ymax; length=res_eff)

        grid = let constructed = false, g = nothing
            if isdefined(Attractors, :RectangleGrid)
                try
                    g = Attractors.RectangleGrid(xs_fine, ys_fine)
                    constructed = true
                catch err
                    @debug "RectangleGrid(xs, ys) failed" exception=(err, catch_backtrace())
                end
                if !constructed
                    try
                        g = Attractors.RectangleGrid((xmin, xmax), (ymin, ymax); dims=(res_eff, res_eff))
                        constructed = true
                    catch err
                        @debug "RectangleGrid span constructor failed" exception=(err, catch_backtrace())
                    end
                end
            end
            if !constructed && isdefined(Attractors, :Grid)
                try
                    g = Attractors.Grid((xs_fine, ys_fine))
                    constructed = true
                catch err
                    @debug "Grid constructor failed" exception=(err, catch_backtrace())
                end
            end
            if !constructed
                @warn "Failed to construct Attractors grid; falling back"
                return compute_basin_grid_fallback(κ, p_base;
                                                   xmin=xmin, xmax=xmax,
                                                   ymin=ymin, ymax=ymax,
                                                   res=res, ss=ss,
                                                   tmax=tmax, dt=dt, ε=ε)
            end
            g
        end

        method = nothing
        if isdefined(Attractors, :AttractorsViaIntegrators)
            base_kwargs = (; tfinal=tmax, Δt=dt, abstol=1e-9, reltol=1e-9)
            stop_kwargs = if isdefined(Attractors, :norm_stop)
                (; stopping_condition=Attractors.norm_stop(ε))
            else
                (;)
            end
            method = Attractors.AttractorsViaIntegrators(; merge(base_kwargs, stop_kwargs)...)
        end

        kwargs = (; show_progress=false)
        if method !== nothing
            kwargs = merge(kwargs, (; method))
        end

        basin_result = Attractors.basins_of_attraction(ds, grid; kwargs...)

        basins_raw = if hasproperty(basin_result, :basins)
            getproperty(basin_result, :basins)
        elseif basin_result isa Tuple
            basin_result[1]
        else
            basin_result
        end

        times_raw = if hasproperty(basin_result, :times)
            getproperty(basin_result, :times)
        elseif hasproperty(basin_result, :mean_convergence_time)
            getproperty(basin_result, :mean_convergence_time)
        else
            nothing
        end

        basins_mat = Array{Int8}(undef, res_eff, res_eff)
        for j in 1:res_eff, i in 1:res_eff
            basins_mat[i, j] = Int8(basins_raw[i, j])
        end

        times_mat = if times_raw === nothing
            nothing
        else
            Float32.(times_raw)
        end

        if ss_eff > 1
            labels = Matrix{Int8}(undef, res, res)
            times = Matrix{Float32}(undef, res, res)
            for i in 1:res, j in 1:res
                i1 = (i - 1) * ss_eff + 1
                i2 = i1 + ss_eff - 1
                j1 = (j - 1) * ss_eff + 1
                j2 = j1 + ss_eff - 1
                block = @view basins_mat[i1:i2, j1:j2]
                labels[i, j] = StatsBase.mode(vec(block))
                if times_raw === nothing
                    times[i, j] = Float32(NaN)
                else
                    block_t = @view times_mat[i1:i2, j1:j2]
                    times[i, j] = Float32(mean(block_t))
                end
            end
        else
            labels = basins_mat
            times = times_mat === nothing ? fill(Float32(NaN), size(labels)) : times_mat
        end

        xs = range(xmin, xmax; length=res)
        ys = range(ymin, ymax; length=res)

        if any(t -> !isfinite(t), times)
            @info "Attractors.jl did not provide convergence times – recomputing with fallback"
            _, _, _, times = compute_basin_grid_fallback(κ, p_base;
                                                         xmin=xmin, xmax=xmax,
                                                         ymin=ymin, ymax=ymax,
                                                         res=res, ss=ss,
                                                         tmax=tmax, dt=dt, ε=ε)
        end

        return xs, ys, labels, times
    catch err
        @warn "Attractors.jl basin computation failed; using fallback" exception=(err, catch_backtrace())
        return compute_basin_grid_fallback(κ, p_base;
                                           xmin=xmin, xmax=xmax,
                                           ymin=ymin, ymax=ymax,
                                           res=res, ss=ss,
                                           tmax=tmax, dt=dt, ε=ε)
    end
end

function compute_basin_grid(κ::Real, p_base; kwargs...)
    if ATTRACTORS_AVAILABLE
        return compute_basin_grid_attractors(κ, p_base; kwargs...)
    else
        return compute_basin_grid_fallback(κ, p_base; kwargs...)
    end
end


# Lightweight vector-field overlay that doesn't depend on PlottingCairo internals
function overlay_vectorfield!(ax, f::Function, p;
                              lims::NTuple{4,Float64}=(-3.0, 3.0, -3.0, 3.0),
                              density::Int=28, scale::Float64=0.12)
    xmin, xmax, ymin, ymax = lims
    xs = range(xmin, xmax; length=density)
    ys = range(ymin, ymax; length=density)

    # build grids
    X = repeat(collect(xs)', length(ys), 1)
    Y = repeat(collect(ys),  1, length(xs))
    U = similar(X); V = similar(Y)

    # normalize vectors and scale to figure size
    L = scale * min(xmax - xmin, ymax - ymin)
    for j in axes(X, 1), i in axes(X, 2)
        x = X[j, i]; y = Y[j, i]
        F = f([x, y], p)
        fx, fy = F[1], F[2]
        m = hypot(fx, fy)
        if m > 0
            U[j, i] = (fx / m) * L
            V[j, i] = (fy / m) * L
        else
            U[j, i] = 0.0; V[j, i] = 0.0
        end
    end

    # Use arrows2d! (no deprecation), with explicit positions/directions
    # Point2f / Vec2f are available via CairoMakie / Makie
    positions  = Point2f.(X, Y)
    directions = Vec2f.(U, V)
<<<<<<< HEAD
    arrows2d!(ax, positions, directions; shaftwidth=1.0, tipwidth=6, tiplength=10, color=:gray55)
=======
    arrows2d!(ax, positions, directions; linewidth=0.8, tipwidth=6, tiplength=10, color=:gray55)
>>>>>>> 12ad668e
    return nothing
end


"""
Compute Lyapunov exponent
"""
function compute_lyapunov(f::Function, jac::Function, u0::Vector{Float64}, p;
                         tmax=1000.0, dt=0.1)
    n = length(u0)
    u = copy(u0)
    w = randn(n)
    w ./= norm(w)
    
    λ_sum = 0.0
    n_steps = 0
    
    t = 0.0
    while t < tmax
        J = jac(u, p)
        F = f(u, p)
        
        u .+= F .* dt
        w .+= (J * w) .* dt
        
        w_norm = norm(w)
        if w_norm > 1e-12
            λ_sum += log(w_norm)
            w ./= w_norm
        end
        
        t += dt
        n_steps += 1
    end
    
    return n_steps > 0 ? λ_sum / (n_steps * dt) : 0.0
end

"""
Pre-compute equilibrium diagnostics across a κ-grid.
Returns consensus stability and polarized branch information for plotting.
"""
function equilibrium_diagnostics(κ_values::AbstractVector{<:Real}, p_base)
    κ_vec = collect(float.(κ_values))
    n = length(κ_vec)

    consensus_max = Vector{Float64}(undef, n)
    consensus_imag = Vector{Float64}(undef, n)
    polarized_amp = zeros(Float64, n)
    polarized_exists = falses(n)
    polarized_max = fill(NaN, n)
    polarized_imag = fill(NaN, n)

    for (i, κ) in enumerate(κ_vec)
        p = ModelInterface.kappa_set(p_base, κ)

        J_cons = ModelInterface.jacobian(zeros(2), p)
        eig_cons = eigvals(J_cons)
        consensus_max[i] = maximum(real.(eig_cons))
        consensus_imag[i] = maximum(abs.(imag.(eig_cons)))

        amp = ModelInterface.polarization_amplitude(p)
        if amp > 0
            polarized_exists[i] = true
            polarized_amp[i] = amp
            u_pol = [amp, -amp]
            eig_pol = eigvals(ModelInterface.jacobian(u_pol, p))
            polarized_max[i] = maximum(real.(eig_pol))
            polarized_imag[i] = maximum(abs.(imag.(eig_pol)))
        end
    end

    return (; κ=κ_vec,
            consensus_max=consensus_max,
            consensus_imag=consensus_imag,
            polarized_amp=polarized_amp,
            polarized_exists=polarized_exists,
            polarized_max=polarized_max,
            polarized_imag=polarized_imag)
end

function format_ratio_label(κ::Real, κ_star::Real; digits_ratio::Int=3, digits_kappa::Int=3)
    if isfinite(κ_star) && κ_star > 0
        ratio = κ / κ_star
        fmt = Printf.Format("κ = %." * string(digits_kappa) * "f (κ/κ* = %." * string(digits_ratio) * "f)")
        return Printf.format(fmt, κ, ratio)
    else
        fmt = Printf.Format("κ = %." * string(digits_kappa) * "f")
        return Printf.format(fmt, κ)
    end
end

"""
Batch-means standard error for a (possibly autocorrelated) series.
Splits x into nb batches (default 10) and returns the SE of batch means.
"""
function batch_means_se(x::AbstractVector{<:Real}; nb::Int=10)
    n = length(x)
    nb = clamp(nb, 2, min(50, n))               # keep sane
    L  = ceil(Int, n / nb)
    bmeans = Float64[]
    for i in 1:nb
        lo = 1 + (i-1)*L
        hi = min(n, i*L)
        lo > hi && break
        push!(bmeans, mean(@view x[lo:hi]))
    end
    nb_eff = length(bmeans)
    nb_eff ≥ 2 || return 0.0
    return std(bmeans) / sqrt(nb_eff)
end


#═══════════════════════════════════════════════════════════════════════════
# PLOTTING FUNCTIONS
#═══════════════════════════════════════════════════════════════════════════

"""
Plot 1: Extended bifurcation diagram
"""
function plot_bifurcation(κ_range, p_base)
    @info "  Computing bifurcation diagram..."

    κ_vals = collect(κ_range)
    diag = equilibrium_diagnostics(κ_vals, p_base)
    κ_star = getproperty(p_base, :kstar)

    fig = Figure(size=(1400, 1000))

    consensus_mean = zeros(length(κ_vals))
    stable_consensus = diag.consensus_max .< 0

    polarized_mask = diag.polarized_exists .& (.!isnan.(diag.polarized_max))
    stable_polarized = polarized_mask .& (diag.polarized_max .< 0)

    # Panel 1: Mean equilibrium
    ax1 = Axis(fig[1, 1:2];
              xlabel="Coupling strength κ",
              ylabel="Mean belief ⟨u⟩",
              title="Bifurcation Diagram: Consensus → Polarization")

    if any(stable_consensus)
        lines!(ax1, κ_vals[stable_consensus], consensus_mean[stable_consensus];
              linewidth=3, color=:blue, label="Consensus (stable)")
    end
    if any(.!stable_consensus)
        lines!(ax1, κ_vals[.!stable_consensus], consensus_mean[.!stable_consensus];
              linewidth=3, color=:red, linestyle=:dash, label="Consensus (unstable)")
    end

    vlines!(ax1, [κ_star]; color=:green, linestyle=:dash, linewidth=2,
            label="κ* = $(round(κ_star, digits=4))")
    ticks_main = ratio_ticks(minimum(κ_vals), maximum(κ_vals), κ_star)
    ticks_main === nothing || (ax1.xticks = ticks_main)
    axislegend(ax1, position=:lt)

    # Panel 2: Stability indicator
    ax2 = Axis(fig[2, 1];
              xlabel="κ",
              ylabel="max Re(λ)",
              title="Stability (negative = stable)")

    lines!(ax2, κ_vals, diag.consensus_max; linewidth=2, color=:blue, label="Consensus")
    if any(polarized_mask)
        lines!(ax2, κ_vals[polarized_mask], diag.polarized_max[polarized_mask];
              linewidth=2, color=:orange, label="Polarized")
    end
    hlines!(ax2, [0]; color=:black, linestyle=:dash, linewidth=1.5)
    axislegend(ax2, position=:lt)

    # Panel 3: Oscillation frequency
    ax3 = Axis(fig[2, 2];
              xlabel="κ",
              ylabel="|Im(λ)|",
              title="Oscillation Frequency")

    lines!(ax3, κ_vals, diag.consensus_imag; linewidth=2, color=:blue)
    if any(polarized_mask)
        lines!(ax3, κ_vals[polarized_mask], diag.polarized_imag[polarized_mask];
              linewidth=2, color=:orange)
    end

    # Panel 4: Polarization amplitude
    ax4 = Axis(fig[3, 1:2];
              xlabel="κ",
              ylabel="Polarization |u₁ - u₂|/2",
              title="Opinion Divergence")

    lines!(ax4, κ_vals, zeros(length(κ_vals)); color=:gray70, linewidth=1, linestyle=:dash)
    if any(stable_polarized)
        lines!(ax4, κ_vals[stable_polarized], diag.polarized_amp[stable_polarized];
              linewidth=3, color=:orange, label="Polarized (stable)")
        lines!(ax4, κ_vals[stable_polarized], -diag.polarized_amp[stable_polarized];
              linewidth=3, color=:orange)
    end
    if any(polarized_mask .& (.!stable_polarized))
        mask = polarized_mask .& (.!stable_polarized)
        lines!(ax4, κ_vals[mask], diag.polarized_amp[mask];
              linewidth=3, color=:red, linestyle=:dot, label="Polarized (unstable)")
        lines!(ax4, κ_vals[mask], -diag.polarized_amp[mask];
              linewidth=3, color=:red, linestyle=:dot)
    end

    vlines!(ax4, [κ_star]; color=:green, linestyle=:dash, linewidth=2)
    ticks_div = ratio_ticks(minimum(κ_vals), maximum(κ_vals), κ_star)
    ticks_div === nothing || (ax4.xticks = ticks_div)
    axislegend(ax4, position=:lt)

    return fig
end

"""
Plot 2: Phase portraits
"""
function plot_phase_portraits(κ_values, p_base)
    @info "  Computing phase portraits..."
    
    n = length(κ_values)
    fig = Figure(size=(1200, 600 * ceil(Int, n/2)))
    
    for (idx, κ) in enumerate(κ_values)
        p = ModelInterface.kappa_set(p_base, κ)
        
        row = div(idx - 1, 2) + 1
        col = mod(idx - 1, 2) + 1
        
        κ_star = getproperty(p, :kstar)
        title_str = "Phase Space: " * format_ratio_label(κ, κ_star)
        ax = Axis(fig[row, col];
                 xlabel="u₁ (agent 1)",
                 ylabel="u₂ (agent 2)",
                 title=title_str,
                 aspect=DataAspect())
        
        # Vector field
        PlottingCairo.phase_portrait!(ax, ModelInterface.f, p;
                                     lims=(-3.0, 3.0, -3.0, 3.0),
                                     density=35, alpha=0.25)
        
        # Consensus line
        lines!(ax, [-3, 3], [-3, 3]; 
              color=:gray, linestyle=:dash, linewidth=2)
        
        # Consensus equilibrium
        u_cons = zeros(2)
        eig_cons = eigvals(ModelInterface.jacobian(u_cons, p))
        stable_cons = all(real.(eig_cons) .< 0)
        scatter!(ax, [u_cons[1]], [u_cons[2]];
                color=stable_cons ? :green : :orange,
                markersize=14,
                marker=stable_cons ? :circle : :xcross,
                label=stable_cons ? (idx == 1 ? "Consensus" : nothing)
                                  : (idx == 1 ? "Consensus (unstable)" : nothing))

        # Polarized equilibria
        pol_idx = 0
        for u_pol in ModelInterface.polarized_equilibria(p)
            pol_idx += 1
            eig_pol = eigvals(ModelInterface.jacobian(u_pol, p))
            stable_pol = all(real.(eig_pol) .< 0)
            scatter!(ax, [u_pol[1]], [u_pol[2]];
                    color=stable_pol ? :red : :purple,
                    markersize=14,
                    marker=stable_pol ? :rect : :utriangle,
                    label=stable_pol ? (pol_idx == 1 ? "Polarized" : nothing)
                                     : (pol_idx == 1 ? "Polarized (unstable)" : nothing))
        end
    end

    return fig
end

"""
Plot 3: Publication-grade basins of attraction.
Left column: categorical basins with crisp separatrices (contours at -0.5,0,0.5),
vector field overlay, and equilibria markers. Right column: log10 convergence time.
"""
function plot_basins(κ_values, p_base; resolution::Int=300,
                     domain=(-3.0, 3.0, -3.0, 3.0),
                     supersample::Int=2, tmax::Float64=300.0, dt::Float64=0.05,
                     ε::Float64=1e-3)
    @info "  Computing publication-grade basins (res=$resolution, ss=$supersample)..."
    nκ = length(κ_values)
    rows = nκ
    fig = Figure(size=(1600, 420 * rows))

    for (row, κ) in enumerate(κ_values)
        κ_star = getproperty(p_base, :kstar)
        title_str = "Basin: " * format_ratio_label(κ, κ_star; digits_ratio=3)
        xmin, xmax, ymin, ymax = domain
        xs, ys, lab, tmat = compute_basin_grid(κ, p_base;
                                               xmin=xmin, xmax=xmax, ymin=ymin, ymax=ymax,
                                               res=resolution, ss=supersample,
                                               tmax=tmax, dt=dt, ε=ε)
        labT   = permutedims(lab, (2, 1))         # labels, Int8 but transposed for plotting
        labTf  = Float64.(labT)                   # Float64 copy for line-contours
        tlog   = log10.(max.(1e-3, tmat))
        tlogT  = permutedims(tlog, (2, 1))


        # ---- Left: categorical basin map with separatrices ----
        axL = Axis(fig[row, 1];
                   title=title_str, xlabel="u₁", ylabel="u₂", aspect=DataAspect(),
                   xgridvisible=false, ygridvisible=false)

        # Left: categorical basins
        heatmap!(axL, xs, ys, labT; colorrange=(-1.0, 1.0), colormap=Reverse(:RdBu))
        # Draw line contours (poly recipe ⇒ strokewidth)
        contour!(axL, xs, ys, labTf; levels=[-0.5, 0.0, 0.5],
                color=:black, linewidth=1.4)

        # light vector field overlay (from your plotting util)
        # light vector field overlay (self-contained)
        # overlay (self-contained)
        overlay_vectorfield!(axL, ModelInterface.f,
                            ModelInterface.kappa_set(p_base, κ);
                            lims=(xmin, xmax, ymin, ymax), density=28, scale=0.12)

        # diagonal consensus line
        lines!(axL, [xmin, xmax], [xmin, xmax]; color=:gray65, linestyle=:dash, linewidth=1.0)

        # mark equilibria
        pκ = ModelInterface.kappa_set(p_base, κ)
        scatter!(axL, [0.0], [0.0]; color=:forestgreen, marker=:circle, markersize=13, strokewidth=0.5, label="Consensus")
        for (k, ueq) in enumerate(ModelInterface.polarized_equilibria(pκ))
            scatter!(axL, [ueq[1]], [ueq[2]];
                     color=:firebrick, marker=:rect, markersize=12, strokewidth=0.5,
                     label=k==1 ? "Polarized" : nothing)
        end
        axislegend(axL, position=:lb)

        # ---- Right: convergence time map (log scale) ----
        axR = Axis(fig[row, 2];
                   title="Convergence time (log₁₀ seconds)",
                   xlabel="u₁", ylabel="u₂", aspect=DataAspect(),
                   xgridvisible=false, ygridvisible=false)
        hm = heatmap!(axR, xs, ys, tlogT; colormap=:viridis)
        # reuse separatrix to show slow regions near boundaries (poly recipe ⇒ linewidth)
        contour!(axR, xs, ys, labTf; levels=[-0.5, 0.0, 0.5],
                 color=:black, linewidth=1.2)
        Colorbar(fig[row, 3], hm)

        # clean limits
        xlims!(axL, xmin, xmax); ylims!(axL, ymin, ymax)
        xlims!(axR, xmin, xmax); ylims!(axR, ymin, ymax)
    end

    fig
end


"""
Plot 4: Time series analysis (annotated).
Adds near-threshold diagnostics: steady polarization p̄ (± CI),
prediction p̂ = sqrt((κ-κ*)/κ*), ratio r = p̄/p̂, and relaxation time τ_c.
Also overlays ±p̂ on the polarization panel when κ>κ*.
"""
function plot_timeseries(κ, p_base; u0=[0.5, -0.5], tmax=500.0, dt=0.1)
    @info "  Analyzing time series for κ=$κ..."
    p = ModelInterface.kappa_set(p_base, κ)
    κ_star = getproperty(p, :kstar)

    # ODE
    function ode!(du, u, p, t)
        du .= ModelInterface.f(u, p)
    end
    sol = solve(ODEProblem(ode!, u0, (0.0, tmax), p), Tsit5(); saveat=dt)

    # Extract series
    t   = sol.t
    U   = reduce(hcat, sol.u)
    u1  = vec(U[1, :]);  u2 = vec(U[2, :])
    m   = (u1 .+ u2) ./ 2
    pol = 0.5 .* (u1 .- u2)           # signed odd mode
    pabs = abs.(pol)                   # amplitude

    # --- Diagnostics ---
    T  = length(pabs)
    B  = fld(6T, 10)                   # 60% burn-in
    post = pabs[B+1:end]
    pbar = mean(post)
    se   = batch_means_se(post; nb=10)

    # ACF(1) on the transient (or whole series if too short)
    acf1_slice = (B ≥ 10) ? pol[1:B] : pol
    ρ1  = cor(acf1_slice[1:end-1], acf1_slice[2:end])
    ρ1  = clamp(isfinite(ρ1) ? ρ1 : 0.0, 1e-6, 0.999)
    τc  = -1 / log(ρ1)                 # relaxation time proxy

    # Near-threshold prediction (normal-form calibration used in yaml_to_model_params)
    p̂ = (isfinite(κ_star) && κ > κ_star) ? sqrt((κ - κ_star)/κ_star) : 0.0
    r  = (p̂ > 0) ? pbar / p̂ : NaN

    # --- Figure ---
    fig = Figure(size=(1600, 1200))
    label_ratio = format_ratio_label(κ, κ_star; digits_ratio=3)

    # Panel 1: beliefs
    ax1 = Axis(fig[1, 1:2]; xlabel="Time", ylabel="Belief",
               title="Evolution: " * label_ratio)
    lines!(ax1, t, u1;  color=:blue,  linewidth=1.8, label="Agent 1")
    lines!(ax1, t, u2;  color=:red,   linewidth=1.8, label="Agent 2")
    lines!(ax1, t, m;   color=:green, linewidth=2.0, label="Mean")
    hlines!(ax1, [0]; color=:black, linestyle=:dash, linewidth=1)
    axislegend(ax1, position=:rt)

    # Annotation block on the top panel
    ratio = isfinite(κ_star) && κ_star>0 ? round(κ/κ_star, digits=2) : NaN
    info_lines = String[
        "κ/κ* = $(isnan(ratio) ? "—" : string(ratio))",
        "p̄ = $(round(pbar,digits=3)) ± $(round(1.96*se,digits=3))",
        "τ_c ≈ $(round(τc,digits=1))  (ρ₁=$(round(ρ1,digits=3)))"
    ]
    if κ > κ_star
        push!(info_lines, "p̂ = $(round(p̂,digits=3));  r = $(round(r,digits=2))")
    end
    txt = join(info_lines, "   |   ")
    xmax = maximum(t)
    ymax = maximum(vcat(u1, u2))
    text!(ax1, xmax*0.60, ymax - 0.05*(abs(ymax)+1e-6); text=txt, align=(:left,:top), fontsize=12)

    # Panel 2: polarization amplitude
    ax2 = Axis(fig[2, 1]; xlabel="Time", ylabel="|u₁ - u₂|/2", title="Polarization")
    lines!(ax2, t, pabs; color=:purple, linewidth=1.8, label="|u₁-u₂|/2")
    if κ > κ_star && p̂ > 0
        hlines!(ax2, [p̂, -p̂]; color=:red, linestyle=:dash, linewidth=1.5)
        text!(ax2, t[end]*0.80, p̂*(1 + 0.05); text="p̂", fontsize=11, color=:red)
    end

    # Panel 3: state magnitude
    ax3 = Axis(fig[2, 2]; xlabel="Time", ylabel="‖u‖", title="State Magnitude")
    lines!(ax3, t, sqrt.(u1.^2 .+ u2.^2); color=:green, linewidth=1.8)

    # Panel 4: ACF (lags in time units)
    ax4 = Axis(fig[3, 1]; xlabel="Lag", ylabel="ACF", title="Autocorrelation")
    max_lag = min(500, length(pol) ÷ 4)
    acf = autocorrelation(pol, max_lag)
    lines!(ax4, (0:max_lag) .* dt, acf; color=:blue, linewidth=2)
    hlines!(ax4, [0.0]; color=:black, linestyle=:dash, linewidth=1)

    # Panel 5: spectrum (log–log)
    ax5 = Axis(fig[3, 2]; xlabel="Frequency", ylabel="Power", title="Spectrum",
               xscale=log10, yscale=log10)
    freqs, psd = compute_psd(pol, dt)
    valid = (freqs .> 0) .& (psd .> 1e-12)
    lines!(ax5, freqs[valid], psd[valid]; color=:blue, linewidth=2)

    # Panel 6: phase trajectory
    ax6 = Axis(fig[4, 1:2]; xlabel="u₁", ylabel="u₂", title="Phase Trajectory", aspect=DataAspect())
    stride = max(1, length(u1) ÷ 2000)
    lines!(ax6, u1[1:stride:end], u2[1:stride:end]; color=:dodgerblue, linewidth=1.5)
    lines!(ax6, [-3, 3], [-3, 3]; color=:gray, linestyle=:dash, linewidth=1)
    scatter!(ax6, [u1[1]],  [u2[1]];  color=:blue, markersize=13, label="Start")
    scatter!(ax6, [u1[end]], [u2[end]]; color=:red,  markersize=13, label="End")
    axislegend(ax6, position=:lt)

    return fig
end


"""
Plot 5: Return maps
"""
function plot_return_maps(κ_values, p_base)
    @info "  Computing return maps..."
    
    n_κ = length(κ_values)
    fig = Figure(size=(1600, 1200))
    
    scenarios = [
        (u0=[1.0, -1.0], tmax=800.0, name="Polarized"),
        (u0=[0.1, 0.1], tmax=800.0, name="Consensus"),
        (u0=[2.0, -2.0], tmax=800.0, name="Extreme")
    ]
    
    dt = 0.1
    delay = 20
    
    for (κ_idx, κ) in enumerate(κ_values)
        p = ModelInterface.kappa_set(p_base, κ)
        
        for (s_idx, scen) in enumerate(scenarios)
            function ode!(du, u, p, t)
                F = ModelInterface.f(u, p)
                du .= F
            end
            
            prob = ODEProblem(ode!, scen.u0, (0.0, scen.tmax), p)
            sol = solve(prob, Tsit5(); saveat=dt)
            
            traj = reduce(hcat, sol.u)
            u1 = traj[1, :]
            
            label_ratio = format_ratio_label(κ, getproperty(p, :kstar); digits_ratio=3, digits_kappa=2)
            ax = Axis(fig[κ_idx, s_idx];
                     xlabel="u₁(t)", ylabel="u₁(t+τ)",
                     title=label_ratio * " — $(scen.name)",
                     aspect=DataAspect())
            
            if var(u1) < 1e-6
                eq = mean(u1)
                scatter!(ax, [eq], [eq]; markersize=20, color=:red, marker=:xcross)
                padding = 0.5
                lims = (eq - padding, eq + padding)
                xlims!(ax, lims)
                ylims!(ax, lims)
            else
                x_vals = u1[1:end-delay]
                y_vals = u1[delay+1:end]
                
                scatter!(ax, x_vals, y_vals; markersize=2, alpha=0.3, color=:blue)
                
                all_vals = [x_vals; y_vals]
                lims = extrema(all_vals)
                padding = 0.1 * (lims[2] - lims[1])
                plot_lims = (lims[1] - padding, lims[2] + padding)
                
                lines!(ax, [plot_lims[1], plot_lims[2]], [plot_lims[1], plot_lims[2]];
                      color=:red, linestyle=:dash, linewidth=2)
                
                xlims!(ax, plot_lims)
                ylims!(ax, plot_lims)
                
                corr_val = cor(x_vals, y_vals)
                text!(ax, plot_lims[1] + 0.05*(plot_lims[2]-plot_lims[1]),
                     plot_lims[2] - 0.05*(plot_lims[2]-plot_lims[1]);
                     text="ρ=$(round(corr_val, digits=2))",
                     fontsize=12, align=(:left, :top))
            end
        end
    end
    
    return fig
end

"""
Plot 6: Parameter scan
"""
function plot_parameter_scan(κ_range, p_base; n_points=150)
    @info "  Computing parameter scan..."
    
    κ_vals = collect(range(κ_range[1], κ_range[2], length=n_points))
    κ_star = getproperty(p_base, :kstar)
    diag = equilibrium_diagnostics(κ_vals, p_base)

    consensus_stable_mask = diag.consensus_max .< 0
    consensus_unstable_mask = .!consensus_stable_mask

    polarized_mask = diag.polarized_exists .& (.!isnan.(diag.polarized_max))
    polarized_stable_mask = polarized_mask .& (diag.polarized_max .< 0)
    polarized_unstable_mask = polarized_mask .& (.!polarized_stable_mask)

    fig = Figure(size=(1200, 720))

    ax = Axis(fig[1, 1];
             xlabel="Coupling κ", ylabel="Polarization |u₁ - u₂|/2",
             title="Bifurcation Structure")

    if any(consensus_stable_mask)
        lines!(ax, κ_vals[consensus_stable_mask], zeros(sum(consensus_stable_mask));
               color=:steelblue, linewidth=3, label="Consensus (stable)")
    end
    if any(consensus_unstable_mask)
        lines!(ax, κ_vals[consensus_unstable_mask], zeros(sum(consensus_unstable_mask));
               color=:steelblue, linewidth=3, linestyle=:dash,
               label="Consensus (unstable)")
    end
    if any(polarized_stable_mask)
        lines!(ax, κ_vals[polarized_stable_mask], diag.polarized_amp[polarized_stable_mask];
               color=:firebrick, linewidth=3, label="Polarized (stable)")
        lines!(ax, κ_vals[polarized_stable_mask], -diag.polarized_amp[polarized_stable_mask];
               color=:firebrick, linewidth=3)
    end
    if any(polarized_unstable_mask)
        lines!(ax, κ_vals[polarized_unstable_mask], diag.polarized_amp[polarized_unstable_mask];
               color=:darkorange, linewidth=3, linestyle=:dot,
               label="Polarized (unstable)")
        lines!(ax, κ_vals[polarized_unstable_mask], -diag.polarized_amp[polarized_unstable_mask];
               color=:darkorange, linewidth=3, linestyle=:dot)
    end

    vlines!(ax, [κ_star]; color=:seagreen, linestyle=:dash, linewidth=3,
           label="κ* = $(round(κ_star, digits=4))")

    ticks = ratio_ticks(minimum(κ_vals), maximum(κ_vals), κ_star)
    ticks === nothing || (ax.xticks = ticks)

    axislegend(ax, position=:lt)

    return fig
end

"""
Plot 7: Lyapunov spectrum
"""
function plot_lyapunov(κ_range, p_base; tmax=2000.0)
    @info "  Computing Lyapunov exponents..."
    
    κ_vals = collect(κ_range)
    lyap_values = Float64[]
    
    u0 = [0.1, 0.1]
    
    for (i, κ) in enumerate(κ_vals)
        p = ModelInterface.kappa_set(p_base, κ)
        
        λ = compute_lyapunov(
            ModelInterface.f, ModelInterface.jacobian, u0, p;
            tmax=tmax, dt=0.1
        )
        
        push!(lyap_values, λ)
        
        if i % 5 == 0
            @info "    Progress: $(i)/$(length(κ_vals))"
        end
    end
    
    fig = Figure(size=(1200, 700))
    
    ax = Axis(fig[1, 1];
             xlabel="Coupling κ", ylabel="Lyapunov exponent λ",
             title="Estimated leading eigenvalue ")
    
    lines!(ax, κ_vals, lyap_values; linewidth=3, color=:blue)
    hlines!(ax, [0]; color=:red, linestyle=:dash, linewidth=2)
    
    band!(ax, κ_vals, fill(-1, length(lyap_values)),
          min.(lyap_values, 0); color=(:green, 0.2))
    band!(ax, κ_vals, zeros(length(lyap_values)),
          max.(lyap_values, 0); color=(:red, 0.2))

    κ_star = getproperty(p_base, :kstar)
    ticks = ratio_ticks(minimum(κ_vals), maximum(κ_vals), κ_star)
    ticks === nothing || (ax.xticks = ticks)
    
    return fig
end

#═══════════════════════════════════════════════════════════════════════════
# MAIN ANALYSIS PIPELINE
#═══════════════════════════════════════════════════════════════════════════

"""
Run complete analysis from YAML config
"""
function analyze_config(config_path::String)
    @info "═══════════════════════════════════════════════════════════════"
    @info "  Comprehensive Analysis from YAML"
    @info "═══════════════════════════════════════════════════════════════"
    @info "Config: $config_path"

    @info ""

    # Load configuration
    cfg = load_yaml_config(config_path)
    config_name = haskey(cfg, "name") ? cfg["name"] : sanitize_run_name(splitext(basename(config_path))[1])

    @info "Configuration: $config_name"
    @info "  λ = $(cfg["params"]["lambda"])"
    @info "  σ = $(cfg["params"]["sigma"])"
    @info "  Θ = $(cfg["params"]["theta"])"
    @info "  c₀ = $(cfg["params"]["c0"])"
    @info ""
    
    # Convert to model parameters
    p_base, meta = yaml_to_model_params(cfg)
    κ_star = getproperty(p_base, :kstar)

    results = Dict{String, String}()
    results["kappa_star"] = string(κ_star)
    results["Vstar"] = string(p_base.Vstar)
    results["g"] = string(p_base.g)

    @info "Model parameters:"
    @info "  λ = $(p_base.λ)"
    @info "  σ = $(p_base.σ)"
    @info "  V* ≈ $(round(p_base.Vstar, digits=5))"
    @info "  g ≈ $(round(p_base.g, digits=5))"
    @info "  β = $(p_base.beta)"
    @info "  κ* (theory) = $(round(κ_star, digits=5))"
    @info ""
    
    # Determine κ range
    if haskey(cfg, "sweep")
        sweep_cfg = cfg["sweep"]
        n_points = get(sweep_cfg, "points", 121)

        if haskey(sweep_cfg, "kappa_from_factor_of_kstar") && isfinite(κ_star) && κ_star > 0
            κ_min = κ_star * Float64(sweep_cfg["kappa_from_factor_of_kstar"])
        else
            κ_min = Float64(get(sweep_cfg, "kappa_from", max(0.0, 0.5 * κ_star)))
        end

        if haskey(sweep_cfg, "kappa_to")
            κ_max = Float64(sweep_cfg["kappa_to"])
        else
            factor = Float64(get(sweep_cfg, "kappa_to_factor_of_kstar", 3.0))
            κ_max = (isfinite(κ_star) && κ_star > 0) ? κ_star * factor : κ_min + max(abs(κ_min), 1.0)
        end
    else
        κ_min = max(0.0, 0.4 * κ_star)
        κ_max = (isfinite(κ_star) && κ_star > 0) ? 2.5 * κ_star : κ_min + 1.0
        n_points = 121
    end

    if κ_max <= κ_min
        bump = max(abs(κ_star) * 0.25, 1e-3)
        κ_max = κ_min + bump
    end

    @info "Analysis range: κ ∈ [$(round(κ_min, digits=3)), $(round(κ_max, digits=3))]"
    @info ""
    
    # Set up output
    outdir = joinpath(cfg["output_dir"], "comprehensive_analysis_$config_name")
    mkpath(outdir)
    @info "Output directory: $outdir"
    @info ""
    
    # Set theme
    PlottingCairo.set_theme_elegant!()
    
    # Generate plots
    κ_range_fine = range(κ_min, κ_max; length=n_points)
    κ_range_coarse = range(κ_min, κ_max; length=max(20, div(n_points, 5)))
    κ_selected = kappa_from_ratios(κ_star, κ_min, κ_max, [0.5, 0.9, 1.1, 1.6]; fallback_count=4)
    
    # Plot 1: Bifurcation
    try
        @info "Generating Plot 1: Bifurcation diagram"
        fig = plot_bifurcation(κ_range_fine, p_base)
        filename = "01_bifurcation.png"
        save(joinpath(outdir, filename), fig)
        results["bifurcation"] = filename
        @info "  ✓ Saved: $filename"
    catch e
        @error "  ✗ Failed" exception=e
    end
    
    # Plot 2: Phase portraits
    try
        @info "Generating Plot 2: Phase portraits"
        fig = plot_phase_portraits(κ_selected, p_base)
        filename = "02_phase_portraits.png"
        save(joinpath(outdir, filename), fig)
        results["phase_portraits"] = filename
        @info "  ✓ Saved: $filename"
    catch e
        @error "  ✗ Failed" exception=e
    end
    
    # Plot 3: Basins
    try
        @info "Generating Plot 3: Basins of attraction"
        κ_basin = kappa_from_ratios(κ_star, κ_min, κ_max, [0.6, 0.9, 1.1, 1.5]; fallback_count=4)
        fig = plot_basins(κ_basin, p_base; resolution=40)
        filename = "03_basins.png"
        save(joinpath(outdir, filename), fig)
        results["basins"] = filename
        @info "  ✓ Saved: $filename"
    catch e
        @error "  ✗ Failed" exception=e
    end
    
    # Plot 4: Time series
    try
        @info "Generating Plot 4: Time series analysis"
        dt = cfg["dt"]
        T = min(cfg["T"], 500.0)
        
        κ_times = kappa_from_ratios(κ_star, κ_min, κ_max, [0.75, 1.05, 1.4]; fallback_count=3)
        for κ in κ_times
            fig = plot_timeseries(κ, p_base; tmax=T, dt=dt)
            ratio_tag = isfinite(κ_star) && κ_star > 0 ? @sprintf("%0.2f", κ / κ_star) : @sprintf("%0.2f", κ)
            filename = "04_timeseries_ratio_$(replace(ratio_tag, "." => "p")).png"
            save(joinpath(outdir, filename), fig)
        end
        results["timeseries"] = "04_timeseries_*.png"
        @info "  ✓ Saved: 04_timeseries_*.png"
    catch e
        @error "  ✗ Failed" exception=e
    end
    
    # Plot 5: Return maps
    try
        @info "Generating Plot 5: Return maps"
        κ_return = kappa_from_ratios(κ_star, κ_min, κ_max, [0.8, 1.05, 1.4]; fallback_count=3)
        fig = plot_return_maps(κ_return, p_base)
        filename = "05_return_maps.png"
        save(joinpath(outdir, filename), fig)
        results["return_maps"] = filename
        @info "  ✓ Saved: $filename"
    catch e
        @error "  ✗ Failed" exception=e
    end
    
    # Plot 6: Parameter scan
    try
        @info "Generating Plot 6: Parameter scan"
        fig = plot_parameter_scan((κ_min, κ_max), p_base; n_points=n_points)
        filename = "06_parameter_scan.png"
        save(joinpath(outdir, filename), fig)
        results["parameter_scan"] = filename
        @info "  ✓ Saved: $filename"
    catch e
        @error "  ✗ Failed" exception=e
    end
    
    # Plot 7: Lyapunov
    try
        @info "Generating Plot 7: Lyapunov spectrum"
        fig = plot_lyapunov(κ_range_coarse, p_base; tmax=min(2000.0, cfg["T"]))
        filename = "07_lyapunov.png"
        save(joinpath(outdir, filename), fig)
        results["lyapunov"] = filename
        @info "  ✓ Saved: $filename"
    catch e
        @error "  ✗ Failed" exception=e
    end
    
    # Generate summary
    summary_path = joinpath(outdir, "summary.txt")
    open(summary_path, "w") do io
        println(io, "═══════════════════════════════════════════════════════════════")
        println(io, "Comprehensive Bifurcation Analysis")
        println(io, "═══════════════════════════════════════════════════════════════")
        println(io, "")
        println(io, "Configuration: $config_name")
        println(io, "Generated: $(now())")
        println(io, "")
        println(io, "Parameters:")
        println(io, "  λ = $(cfg["params"]["lambda"])")
        println(io, "  σ = $(cfg["params"]["sigma"])")
        println(io, "  Θ = $(cfg["params"]["theta"])")
        println(io, "  c₀ = $(cfg["params"]["c0"])")
        println(io, "")
        println(io, "Model (normal form calibration):")
        println(io, "  λ = $(p_base.λ)")
        println(io, "  σ = $(p_base.σ)")
        println(io, "  Θ = $(p_base.Θ)")
        println(io, "  c₀ = $(p_base.c0)")
        println(io, "  Hazard = $(meta.hazard)")
        println(io, "  V* ≈ $(round(p_base.Vstar, digits=6))")
        println(io, "  g ≈ $(round(p_base.g, digits=6))")
        println(io, "  β = $(p_base.beta)")
        println(io, "  κ* = $(round(κ_star, digits=6))")
        println(io, "  Theory: κ* = g σ² / (2 λ V*)")
        theory_val = p_base.g * p_base.σ^2 / (2 * p_base.λ * p_base.Vstar)
        println(io, "         = $(round(theory_val, digits=6)) (numerical check)")
        println(io, "")
        println(io, "Analysis Range:")
        println(io, "  κ ∈ [$(round(κ_min, digits=3)), $(round(κ_max, digits=3))]")
        println(io, "  Points: $n_points")
        if isfinite(κ_star) && κ_star > 0
            println(io, "  κ/κ* ∈ [$(round(κ_min/κ_star, digits=3)), $(round(κ_max/κ_star, digits=3))]")
        end
        println(io, "")
        println(io, "Generated Plots:")
        for (key, file) in sort(collect(results))
            println(io, "  $key: $file")
        end
        println(io, "")
        println(io, "═══════════════════════════════════════════════════════════════")
    end
    
    @info ""
    @info "═══════════════════════════════════════════════════════════════"
    @info "  ✅ Analysis Complete!"
    @info "═══════════════════════════════════════════════════════════════"
    @info "Output: $outdir"
    @info "Summary: $summary_path"
    @info "Plots generated: $(length(results))"
    @info "═══════════════════════════════════════════════════════════════"
    
    return results
end

"""
Process all YAML files in a directory
"""
function analyze_all(config_dir::String="configs")
    @info "Scanning directory: $config_dir"
    
    if !isdir(config_dir)
        @error "Directory not found: $config_dir"
        return Dict()
    end
    
    yaml_files = filter(f -> endswith(lowercase(f), ".yaml") || endswith(lowercase(f), ".yml"),
                       readdir(config_dir, join=true))
    
    if isempty(yaml_files)
        @error "No YAML files found in $config_dir"
        return Dict()
    end
    
    @info "Found $(length(yaml_files)) configuration(s)"
    
    all_results = Dict{String, Any}()
    
    for config_file in yaml_files
        config_name = sanitize_run_name(splitext(basename(config_file))[1])
        @info ""
        @info "Processing: $config_name"

        try
            results = analyze_config(config_file)
            all_results[config_name] = results
        catch e
            @error "Failed to process $config_name" exception=(e, catch_backtrace())
            all_results[config_name] = :failed
        end
    end
    
    @info ""
    @info "═══════════════════════════════════════════════════════════════"
    @info "  ✅ Batch Processing Complete"
    @info "═══════════════════════════════════════════════════════════════"
    @info "Processed: $(length(all_results)) configurations"
    @info "  Successful: $(sum(values(all_results) .!= :failed))"
    @info "  Failed: $(sum(values(all_results) .== :failed))"
    @info "═══════════════════════════════════════════════════════════════"
    
    return all_results
end

#═══════════════════════════════════════════════════════════════════════════
# COMMAND LINE INTERFACE
#═══════════════════════════════════════════════════════════════════════════

function main()
    if length(ARGS) == 0
        println("""
        Usage:
          julia --project=. scripts/analyze_from_yaml.jl <config.yaml>
          julia --project=. scripts/analyze_from_yaml.jl --all [config_dir]
        
        Examples:
          julia --project=. scripts/analyze_from_yaml.jl configs/example_sweep.yaml
          julia --project=. scripts/analyze_from_yaml.jl --all
          julia --project=. scripts/analyze_from_yaml.jl --all configs/
        """)
        return
    end
    
    if ARGS[1] == "--all"
        config_dir = length(ARGS) >= 2 ? ARGS[2] : "configs"
        analyze_all(config_dir)
    else
        config_path = ARGS[1]
        analyze_config(config_path)
    end
end

if abspath(PROGRAM_FILE) == @__FILE__
    main()
end<|MERGE_RESOLUTION|>--- conflicted
+++ resolved
@@ -792,11 +792,7 @@
     # Point2f / Vec2f are available via CairoMakie / Makie
     positions  = Point2f.(X, Y)
     directions = Vec2f.(U, V)
-<<<<<<< HEAD
     arrows2d!(ax, positions, directions; shaftwidth=1.0, tipwidth=6, tiplength=10, color=:gray55)
-=======
-    arrows2d!(ax, positions, directions; linewidth=0.8, tipwidth=6, tiplength=10, color=:gray55)
->>>>>>> 12ad668e
     return nothing
 end
 
