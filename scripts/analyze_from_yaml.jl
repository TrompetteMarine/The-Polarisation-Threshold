--- conflicted
+++ resolved
@@ -47,20 +47,15 @@
 Attempt to load an optional dependency. Returns `true` if successful and
 `false` otherwise while keeping the script running.
 """
-<<<<<<< HEAD
 function try_import(modsym::Symbol; pkgname::AbstractString=String(modsym),
                     install_hint::Union{Nothing,AbstractString}=nothing,
                     min_julia::Union{Nothing,VersionNumber}=nothing)
-=======
-function try_import(modsym::Symbol; pkgname::AbstractString=String(modsym))
->>>>>>> 45c4b25c
     try
         @eval import $(modsym)
         return true
     catch err
         @info "Optional dependency $pkgname unavailable – falling back";
         @debug "Failed to load optional dependency" exception=(err, catch_backtrace())
-<<<<<<< HEAD
         pkgpath = Base.find_package(pkgname)
         if pkgpath === nothing
             suggestion = isnothing(install_hint) ?
@@ -72,8 +67,6 @@
         if min_julia !== nothing && VERSION < min_julia
             @info "  → Requires Julia $(min_julia) or newer (current $(VERSION))"
         end
-=======
->>>>>>> 45c4b25c
         return false
     end
 end
@@ -141,7 +134,6 @@
 safe_import(:CairoMakie; pkgname="CairoMakie")
 safe_import(:ColorSchemes; pkgname="ColorSchemes")
 
-<<<<<<< HEAD
 # Diagnose optional BifurcationKit status early so users see actionable hints
 const BIFURCATIONKIT_AVAILABLE = try_import(:BifurcationKit; pkgname="BifurcationKit",
                                             install_hint="julia --project=. -e 'using Pkg; Pkg.add(url=\"https://github.com/bifurcationkit/BifurcationKit.jl.git\")'",
@@ -157,11 +149,6 @@
                                         install_hint="julia --project=. -e 'using Pkg; Pkg.add(\"Attractors\"); Pkg.add(\"DynamicalSystems\")'") &&
                              try_import(:DynamicalSystems; pkgname="DynamicalSystems",
                                         install_hint="julia --project=. -e 'using Pkg; Pkg.add(\"DynamicalSystems\")'")
-=======
-# Optional Attractors.jl integration for basin computations
-const ATTRACTORS_AVAILABLE = try_import(:Attractors; pkgname="Attractors") &&
-                             try_import(:DynamicalSystems; pkgname="DynamicalSystems")
->>>>>>> 45c4b25c
 if ATTRACTORS_AVAILABLE
     @info "Attractors.jl detected – enabling advanced basin computation"
 else
@@ -1113,11 +1100,7 @@
 
         # Left: categorical basins
         heatmap!(axL, xs, ys, labT; colorrange=(-1.0, 1.0), colormap=Reverse(:RdBu))
-<<<<<<< HEAD
         # Draw line contours (poly recipe ⇒ strokewidth)
-=======
-        # Draw line contours (Float64 grid ⇒ poly recipe ⇒ use linewidth)
->>>>>>> 45c4b25c
         contour!(axL, xs, ys, labTf; levels=[-0.5, 0.0, 0.5],
                 color=:black, linewidth=1.4)
 
